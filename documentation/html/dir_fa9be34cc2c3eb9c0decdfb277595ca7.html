--- conflicted
+++ resolved
@@ -27,11 +27,7 @@
   <td id="projectlogo"><img alt="Logo" src="Logo_small.png"/></td>
   <td id="projectalign" style="padding-left: 0.5em;">
    <div id="projectname">ProSHADE
-<<<<<<< HEAD
-   &#160;<span id="projectnumber">0.7.3 (AUG 2020) - DEVELOPMENT</span>
-=======
-   &#160;<span id="projectnumber">0.7.4 (SEP 2020) - EXPERIMENTAL</span>
->>>>>>> d75c3ad3
+   &#160;<span id="projectnumber">0.7.4 (SEP 2020) - DEVELOPMENT</span>
    </div>
    <div id="projectbrief">Protein Shape Detection</div>
   </td>
