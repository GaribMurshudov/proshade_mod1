##########################################################################################
##########################################################################################
################################### ProSHADE cmake file ##################################
##########################################################################################
##########################################################################################

##########################################################################################
################################### Decide version of CMake and use appropriate fn calls
set ( PRODUCE_PYTHON_BINDINGS   "0"                                                       )
set ( USE_MODERN_PATHS          "0"                                                       )

if    ( ${CMAKE_MAJOR_VERSION} EQUAL 2 AND ${CMAKE_MINOR_VERSION} LESS 6 )
	message ( FATAL_ERROR "Your CMake version is less than 2.6. ProSHADE requires a newer version and cannot be installed using the current version. Please update your CMake and try again." )
endif ( ${CMAKE_MAJOR_VERSION} EQUAL 2 AND ${CMAKE_MINOR_VERSION} LESS 6 )

if    ( ${CMAKE_MAJOR_VERSION} EQUAL 2 AND ${CMAKE_MINOR_VERSION} GREATER 5 )
	if    ( ${CMAKE_MINOR_VERSION} GREATER 7 )
		message ( "Your CMake version is lower than recommended (3.1). This will result in no Python language bindings and slower compilation. Please consider updating your CMake." )
		set ( PRODUCE_PYTHON_BINDINGS   "0"                                               )
		set ( USE_MODERN_PATHS          "1"                                               )
	else  ( ${CMAKE_MINOR_VERSION} GREATER 7 )
		message ( "Your CMake version is lower than recommended (3.1). This will result in no Python language bindings and slower compilation. Please consider updating your CMake." )
		set ( PRODUCE_PYTHON_BINDINGS   "0"                                               )
		set ( USE_MODERN_PATHS          "0"                                               )
	endif ( ${CMAKE_MINOR_VERSION} GREATER 7 )
endif ( ${CMAKE_MAJOR_VERSION} EQUAL 2 AND ${CMAKE_MINOR_VERSION} GREATER 5 )

if    ( ${CMAKE_MAJOR_VERSION} GREATER 2 )
	if    ( ${CMAKE_MINOR_VERSION} LESS 1 )
		message ( "Your CMake version is lower than recommended (3.1). This will result in no Python language bindings and slower compilation. Please consider updating your CMake." )
		set ( PRODUCE_PYTHON_BINDINGS   "0"                                               )
		set ( USE_MODERN_PATHS          "1"                                               )
	else  ( ${CMAKE_MINOR_VERSION} LESS 1 )
		message ( "Your CMake version is at least the recommended version. Allowing fast build and Python language binding to be created." )
		set ( PRODUCE_PYTHON_BINDINGS   "1"                                               )
		set ( USE_MODERN_PATHS          "1"                                               )
	endif ( ${CMAKE_MINOR_VERSION} LESS 1 )
endif ( ${CMAKE_MAJOR_VERSION} GREATER 2 )

##########################################################################################
################################### Set the correct required version
if    ( ${PRODUCE_PYTHON_BINDINGS} MATCHES 1 )
	cmake_minimum_required  ( VERSION 3.1                                                 )
else  ( ${PRODUCE_PYTHON_BINDINGS} MATCHES 1 )
	cmake_minimum_required  ( VERSION 2.6                                                 )
endif ( ${PRODUCE_PYTHON_BINDINGS} MATCHES 1 )

##########################################################################################
################################### Set project name
project ( proshade VERSION 0.7.1 LANGUAGES CXX C                                          )     

##########################################################################################
################################### Disable C++11
set ( CMAKE_CXX_STANDARD 11                                                               )
set ( CMAKE_CXX_STANDARD_REQUIRED ON                                                      )

##########################################################################################
################################### Find the source files
file    ( GLOB SOURCES  "${CMAKE_SOURCE_DIR}/src/proshade/*.cpp"                          )
file    ( GLOB EXEC_SRC "${CMAKE_SOURCE_DIR}/src/bin/*.cpp"                               )

##########################################################################################
################################### Set flags depending on compiler

if ("${CMAKE_CXX_COMPILER_ID}" MATCHES "Clang")
  ################################# Using Clang
  set ( CMAKE_CXX_FLAGS "-O3 -g -Wshadow -Wpedantic -Wall -Wno-macro-redefined -fPIC"     )
elseif ("${CMAKE_CXX_COMPILER_ID}" STREQUAL "GNU")
  ################################# Using GCC
  set ( CMAKE_CXX_FLAGS "-O3 -g -Wshadow -Wpedantic -Wall -Wno-c++11-compat -fPIC"        )
elseif ("${CMAKE_CXX_COMPILER_ID}" STREQUAL "Intel")
  ################################# Using Intel C++
  ### TO BE COMPLETED
elseif ("${CMAKE_CXX_COMPILER_ID}" STREQUAL "MSVC")
  ################################# Using Visual Studio C++
  ### TO BE COMPLETED
endif()

##########################################################################################
################################### Set targets for clipper installation from supplied sources

### MMDB2
add_custom_command (
   OUTPUT ${PROJECT_SOURCE_DIR}/extern/buildMMDB2
   COMMAND ./configure --prefix=${CMAKE_SOURCE_DIR}/install --includedir=${CMAKE_SOURCE_DIR}/install/include --libdir=${CMAKE_SOURCE_DIR}/install/lib --disable-Werror --enable-silent-rules --enable-shared --disable-static > ${CMAKE_SOURCE_DIR}/extern/mmdb2/install.log.txt 2>> ${CMAKE_SOURCE_DIR}/extern/mmdb2/install.err.txt
   COMMAND make >> ${CMAKE_SOURCE_DIR}/extern/mmdb2/install.log.txt 2>> ${CMAKE_SOURCE_DIR}/extern/mmdb2/install.err.txt
   COMMAND make install >> ${CMAKE_SOURCE_DIR}/extern/mmdb2/install.log.txt 2>> ${CMAKE_SOURCE_DIR}/extern/mmdb2/install.err.txt
   COMMAND touch ${PROJECT_SOURCE_DIR}/extern/buildMMDB2
   WORKING_DIRECTORY ${CMAKE_SOURCE_DIR}/extern/mmdb2
)

add_custom_target (
   mmdb2_lib
   DEPENDS ${PROJECT_SOURCE_DIR}/extern/buildMMDB2
)

### CCP4LIB
add_custom_command (
   OUTPUT ${PROJECT_SOURCE_DIR}/extern/buildCCP4LIB
   DEPENDS mmdb2_lib
   COMMAND env LDFLAGS='-L${CMAKE_SOURCE_DIR}/install/lib' CPPFLAGS='-I${CMAKE_SOURCE_DIR}/install/include' ./configure --prefix=${CMAKE_SOURCE_DIR}/install --includedir=${CMAKE_SOURCE_DIR}/install/include --libdir=${CMAKE_SOURCE_DIR}/install/lib --enable-silent-rules --enable-shared --disable-static  > ${CMAKE_SOURCE_DIR}/extern/libccp4/install.log.txt 2>> ${CMAKE_SOURCE_DIR}/extern/libccp4/install.err.txt
   COMMAND make >> ${CMAKE_SOURCE_DIR}/extern/libccp4/install.log.txt 2>> ${CMAKE_SOURCE_DIR}/extern/libccp4/install.err.txt
   COMMAND make install >> ${CMAKE_SOURCE_DIR}/extern/libccp4/install.log.txt 2>> ${CMAKE_SOURCE_DIR}/extern/libccp4/install.err.txt
   COMMAND touch ${PROJECT_SOURCE_DIR}/extern/buildCCP4LIB
   WORKING_DIRECTORY ${CMAKE_SOURCE_DIR}/extern/libccp4   
)

add_custom_target (
   ccp4_lib
   DEPENDS ${PROJECT_SOURCE_DIR}/extern/buildCCP4LIB
)

### FFTW2
if      ( APPLE )
    add_custom_command (
       OUTPUT ${PROJECT_SOURCE_DIR}/extern/buildFFTW2
       COMMAND ./configure --prefix=${CMAKE_SOURCE_DIR}/install --disable-Werror --enable-float --enable-silent-rules --enable-shared --disable-static --includedir=${CMAKE_SOURCE_DIR}/install/include --libdir=${CMAKE_SOURCE_DIR}/install/lib > ${CMAKE_SOURCE_DIR}/extern/fftw-2.1.5/install.log.txt 2> ${CMAKE_SOURCE_DIR}/extern/fftw-2.1.5/install.err.txt
       COMMAND sed -i '' -e 's/SUBDIRS = fftw rfftw tests doc threads mpi/SUBDIRS = fftw rfftw tests threads mpi/' Makefile  
       COMMAND make >> ${CMAKE_SOURCE_DIR}/extern/fftw-2.1.5/install.log.txt 2>> ${CMAKE_SOURCE_DIR}/extern/fftw-2.1.5/install.err.txt
       COMMAND make install >> ${CMAKE_SOURCE_DIR}/extern/fftw-2.1.5/install.log.txt 2>> ${CMAKE_SOURCE_DIR}/extern/fftw-2.1.5/install.err.txt
       COMMAND touch ${PROJECT_SOURCE_DIR}/extern/buildFFTW2 
       WORKING_DIRECTORY ${CMAKE_SOURCE_DIR}/extern/fftw-2.1.5
    )
else    ( APPLE )
    add_custom_command (
       OUTPUT ${PROJECT_SOURCE_DIR}/extern/buildFFTW2
       COMMAND ./configure --prefix=${CMAKE_SOURCE_DIR}/install --disable-Werror --enable-float --enable-silent-rules --enable-shared --disable-static --includedir=${CMAKE_SOURCE_DIR}/install/include --libdir=${CMAKE_SOURCE_DIR}/install/lib > ${CMAKE_SOURCE_DIR}/extern/fftw-2.1.5/install.log.txt 2> ${CMAKE_SOURCE_DIR}/extern/fftw-2.1.5/install.err.txt
       COMMAND sed -i 's/SUBDIRS = fftw rfftw tests doc threads mpi/SUBDIRS = fftw rfftw tests threads mpi/' Makefile 
       COMMAND make >> ${CMAKE_SOURCE_DIR}/extern/fftw-2.1.5/install.log.txt 2>> ${CMAKE_SOURCE_DIR}/extern/fftw-2.1.5/install.err.txt
       COMMAND make install >> ${CMAKE_SOURCE_DIR}/extern/fftw-2.1.5/install.log.txt 2>> ${CMAKE_SOURCE_DIR}/extern/fftw-2.1.5/install.err.txt
       COMMAND touch ${PROJECT_SOURCE_DIR}/extern/buildFFTW2 
       WORKING_DIRECTORY ${CMAKE_SOURCE_DIR}/extern/fftw-2.1.5 )
endif   ( APPLE )

add_custom_target (
   fftw2_lib
   DEPENDS ${PROJECT_SOURCE_DIR}/extern/buildFFTW2
   )

### CLIPPER
add_custom_command (
   OUTPUT ${PROJECT_SOURCE_DIR}/extern/buildCLIPPER
   DEPENDS fftw2_lib
   DEPENDS ccp4_lib
   COMMAND env LDFLAGS='-L${CMAKE_SOURCE_DIR}/install/lib' CPPFLAGS='-I${CMAKE_SOURCE_DIR}/install/include' ./configure --prefix=${CMAKE_SOURCE_DIR}/install -enable-shared --includedir=${CMAKE_SOURCE_DIR}/install/include --libdir=${CMAKE_SOURCE_DIR}/install/lib --with-mmdb=${CMAKE_SOURCE_DIR}/install --with-fftw=${CMAKE_SOURCE_DIR}/install --enable-mmdb --enable-minimol --enable-cif --enable-cns --enable-ccp4 --with-ccp4=${CMAKE_SOURCE_DIR}/install > ${CMAKE_SOURCE_DIR}/extern/clipper/install.log.txt 2> ${CMAKE_SOURCE_DIR}/extern/clipper/install.err.txt 
   COMMAND make >> ${CMAKE_SOURCE_DIR}/extern/clipper/install.log.txt 2>> ${CMAKE_SOURCE_DIR}/extern/clipper/install.err.txt
   COMMAND make install >> ${CMAKE_SOURCE_DIR}/extern/clipper/install.log.txt 2>> ${CMAKE_SOURCE_DIR}/extern/clipper/install.err.txt
   COMMAND touch ${PROJECT_SOURCE_DIR}/extern/buildCLIPPER
   WORKING_DIRECTORY ${CMAKE_SOURCE_DIR}/extern/clipper
)

add_custom_target (
   clipper_lib
   DEPENDS ${PROJECT_SOURCE_DIR}/extern/buildCLIPPER
)

set               ( CLIPPER_LINK ${CMAKE_SOURCE_DIR}/install/lib CACHE STRING "RPATH value to MMDB2/CMAPLIB/CLIPPER libs" )

### Set command line accessible variable for clipper path
include_directories ( ${CMAKE_SOURCE_DIR}/extern/clipper                                  )
include_directories ( ${CMAKE_SOURCE_DIR}/install/include                                 )
link_directories    ( ${CMAKE_SOURCE_DIR}/install/lib                                     )            

##########################################################################################
################################### Add fftw3 dependency

### Automatic FFTW3 detection
set ( CUSTOM_FFTW3_LIB_PATH ""     CACHE STRING "path to libfftw3.a"                      )
set ( CUSTOM_FFTW3_INC_PATH ""     CACHE STRING "path to fftw3.h"                         )

if    ( CUSTOM_FFTW3_LIB_PATH OR CUSTOM_FFTW3_INC_PATH )
    message         ( STATUS "Custom FFTW3 path was supplied. Checking for the paths containing the library and the include files." )
    
    file            ( GLOB TESTED_FFTW3_LIB_PATH ${CUSTOM_LAPACK_LIB_PATH}/libfftw3*      )
    if    ( TESTED_FFTW3_LIB_PATH )
        list            ( GET TESTED_FFTW3_LIB_PATH 0 TESTED_FFTW3_LIB_PATH_HEAD          )
        link_directories ( ${TESTED_FFTW3_LIB_PATH_HEAD}                                  )
        set             ( FFTW_LINK ${TESTED_FFTW3_LIB_PATH_HEAD} CACHE STRING "RPATH value to FFTW3 lib" )
        set             ( FFTW3_LIB_PATH ${TESTED_FFTW3_LIB_PATH_HEAD} CACHE STRING "internal fftw3 library path" )
        message         ( STATUS "FFTW3 library path is        : " ${FFTW3_LIB_PATH}      )
    else  ( TESTED_LAPACK_PATH )
        message             ( FATAL_ERROR "Cannot find LAPACK lib in: " ${CUSTOM_LAPACK_LIB_PATH} )
    endif ( TESTED_LAPACK_PATH )
    
    file            ( GLOB TESTED_FFTW3_INC_PATH ${CUSTOM_FFTW3_INC_PATH}/fftw3.h         )
    if    ( TESTED_FFTW3_INC_PATH )
        list            ( GET TESTED_FFTW3_INC_PATH 0 TESTED_FFTW3_INC_PATH_HEAD          )
        include_directories ( ${TESTED_FFTW3_INC_PATH_HEAD}                               )
        set             ( FFTW3_INC_PATH ${TESTED_FFTW3_INC_PATH_HEAD} CACHE STRING "internal fftw3 include path" )
        message         ( STATUS "FFTW3 include path is        : " ${FFTW3_INC_PATH}      )
    else  ( TESTED_FFTW3_INC_PATH )
        message             ( FATAL_ERROR "Cannot find LAPACK inc in: " ${TESTED_FFTW3_INC_PATH} )
    endif ( TESTED_FFTW3_INC_PATH )
else  ( CUSTOM_FFTW3_LIB_PATH OR CUSTOM_FFTW3_INC_PATH )
    set                 ( CMAKE_MODULE_PATH ${CMAKE_SOURCE_DIR}/cmake/findFFTW            )
    find_package        ( FFTW REQUIRED                                                   )
    if    ( FFTW_FOUND )    
        link_directories ( ${FFTW_LIBRARIES}                                              )
        set             ( FFTW_LINK ${FFTW_LIBRARIES} CACHE STRING "RPATH value to FFTW3 lib" )
        include_directories ( ${FFTW_INCLUDES}                                            )
        set             ( FFTW3_LIB_PATH ${FFTW_LIBRARIES} CACHE STRING "internal fftw3 library path" )
        set             ( FFTW3_INC_PATH ${FFTW_INCLUDES} CACHE STRING "internal fftw3 include path" )
        message         ( STATUS "FFTW3 library path is        : " ${FFTW3_LIB_PATH}      )
        message         ( STATUS "FFTW3 include path is        : " ${FFTW3_INC_PATH}      )
    else  ( FFTW_FOUND )    
        message         ( FATAL_ERROR "Could not find the FFTW3 dependency. Please install FFTW3 to a standard location or use the cmake -DCUSTOM_FFTW3_LIB_PATH=/path/to/libfftw3.a/so/dylib and the -DCUSTOM_FFTW3_INC_PATH=/path/to/fftw3.h command line arguments to supply the paths to the locations of the libfftw3.a/so/dylib library and its header file. Alternatively, contact the author for help." )
    endif ( FFTW_FOUND ) 
endif  ( CUSTOM_FFTW3_LIB_PATH OR CUSTOM_FFTW3_INC_PATH )

##########################################################################################
################################### Add SOFT dependency

### Compile Soft-2.0 from supplied folder
add_custom_command (
   OUTPUT ${PROJECT_SOURCE_DIR}/extern/buildSOFT2
   COMMAND make lib FFTWINC=-I${FFTW3_INC_PATH} FFTWLIB1=-L${FFTW3_LIB_PATH} FFTWLIB2=-lfftw3 > ${CMAKE_SOURCE_DIR}/extern/soft-2.0/install.log.txt 2> ${CMAKE_SOURCE_DIR}/extern/soft-2.0/install.err.txt
   COMMAND touch ${PROJECT_SOURCE_DIR}/extern/buildSOFT2
   WORKING_DIRECTORY ${CMAKE_SOURCE_DIR}/extern/soft-2.0
   DEPENDS mmdb2_lib
)

add_custom_target (
   soft2_lib
   DEPENDS ${PROJECT_SOURCE_DIR}/extern/buildSOFT2
   )

### Report SOFT related info
message                ( STATUS "SOFT library path is         : " ${CMAKE_SOURCE_DIR}/extern/soft-2.0 )
message                ( STATUS "SOFT include path is         : " ${CMAKE_SOURCE_DIR}/extern/soft-2.0/include )
include_directories    ( ${CMAKE_SOURCE_DIR}/extern/soft-2.0/include                      )

##########################################################################################
################################### Add LAPACK dependency
 
### Automatic LAPACK detection
set                    ( CUSTOM_LAPACK_LIB_PATH "" CACHE STRING "Custom path to LAPACK libs" )

if    ( CUSTOM_LAPACK_LIB_PATH )
    message            ( STATUS "Custom LAPACK path was supplied. Checking for the paths containing the library." )
    file               ( GLOB TESTED_LAPACK_PATH ${CUSTOM_LAPACK_LIB_PATH}/liblapack* )
    if    ( TESTED_LAPACK_PATH )
        list                ( GET TESTED_LAPACK_PATH 0 TESTED_LAPACK_PATH_HEAD            )
        message             ( STATUS "Found LAPACK library in      : " ${TESTED_LAPACK_PATH_HEAD} )
        link_directories    ( ${TESTED_LAPACK_PATH_HEAD}                                  )
        set                 ( LAPACK_LINK ${TESTED_LAPACK_PATH_HEAD} CACHE STRING "RPATH value to LAPACK libs" )
    else  ( TESTED_LAPACK_PATH )
        message             ( FATAL_ERROR "Cannot find LAPACK in   : " ${CUSTOM_LAPACK_LIB_PATH} )
    endif ( TESTED_LAPACK_PATH )
else  ( CUSTOM_LAPACK_LIB_PATH )
    set                 ( CMAKE_MODULE_PATH ${CMAKE_SOURCE_DIR}/cmake/findLapack          )
    find_package        ( lapack REQUIRED                                                 )
    if    ( LAPACK_FOUND )    
        list            ( GET LAPACK_LIBRARIES 0 LAPACK_LIBRARIES_HEAD                    )
        get_filename_component  (LAPACK_LIBRARIES_FOLDER ${LAPACK_LIBRARIES_HEAD} DIRECTORY )
        link_directories ( ${LAPACK_LIBRARIES_FOLDER}                                     )
        message         ( STATUS "Found LAPACK library in      : " ${LAPACK_LIBRARIES_FOLDER} )
        set             ( LAPACK_LINK ${LAPACK_LIBRARIES_FOLDER} CACHE STRING "RPATH value to LAPACK libs" )
    else  ( LAPACK_FOUND )
        message         ( FATAL_ERROR "Could not find the LAPACK dependency. Please install LAPACK to a standard location or use the cmake -DCUSTOM_LAPACK_LIB_PATH=/path/to/liblapack command line argument to supply the path to the location of the liblapack.a/so/dylib library. Alternatively, contact the author for help." )
    endif ( LAPACK_FOUND )
endif  ( CUSTOM_LAPACK_LIB_PATH )

##########################################################################################
################################### Set installation folders
set ( INSTALL_LOCALLY ON CACHE BOOL "Should installation be done locally?" )
if    ( INSTALL_LOCALLY )
	set ( MY_INSTALL_LOCATION ${CMAKE_SOURCE_DIR}/install CACHE STRING "Installation path" )
	set ( MY_PY2_INSTALL_LOCATION ${CMAKE_SOURCE_DIR}/install/python2 CACHE STRING "Python2 install location" )
	set ( MY_PY3_INSTALL_LOCATION ${CMAKE_SOURCE_DIR}/install/python3 CACHE STRING "Python3 install location" )
else  ( INSTALL_LOCALLY )
	set ( MY_INSTALL_LOCATION ${CMAKE_INSTALL_PREFIX} CACHE STRING "Installation path"    )
	
	execute_process      ( COMMAND python -c "import sys; print ( str ( sys.version_info[0] ) + '.' + str ( sys.version_info[1] ) )" OUTPUT_VARIABLE PY_VERSION )
	string ( REGEX REPLACE "\n$" "" PY_VERSION "${PY_VERSION}"                            )
	execute_process      ( COMMAND python -c "import sys; print ( sys.exec_prefix )" OUTPUT_VARIABLE PY_PREFIX )
	string ( REGEX REPLACE "\n$" "" PY_PREFIX "${PY_PREFIX}"                              )
	string ( CONCAT PYTHON_INSTALL ${PY_PREFIX} "/lib/python"                             )
	string ( REGEX REPLACE "\n$" "" PYTHON_INSTALL "${PYTHON_INSTALL}"                    )
	string ( CONCAT PYTHON_INSTALL ${PYTHON_INSTALL} ${PY_VERSION}                        )
	string ( REGEX REPLACE "\n$" "" PYTHON_INSTALL "${PYTHON_INSTALL}"                    )
	string ( CONCAT PYTHON_INSTALL2 ${PYTHON_INSTALL} "/site-packages"                    )
	string ( REGEX REPLACE "\n$" "" PYTHON_INSTALL2 "${PYTHON_INSTALL2}"                  )
	if    ( EXISTS ${PYTHON_INSTALL2} )
		set ( MY_PY2_INSTALL_LOCATION ${PYTHON_INSTALL2} CACHE PATH "Python2 install location" )
	else  ( EXISTS ${PYTHON_INSTALL2} )
		set ( MY_PY2_INSTALL_LOCATION ${PYTHON_INSTALL} CACHE PATH "Python2 install location" )
	endif ( EXISTS ${PYTHON_INSTALL2} )
	
	execute_process      ( COMMAND python3 -c "import sys; print ( str ( sys.version_info[0] ) + '.' + str ( sys.version_info[1] ) )" OUTPUT_VARIABLE PY3_VERSION )
	string ( REGEX REPLACE "\n$" "" PY3_VERSION "${PY3_VERSION}"                          )
	execute_process      ( COMMAND python3 -c "import sys; print ( sys.exec_prefix )" OUTPUT_VARIABLE PY3_PREFIX )
	string ( REGEX REPLACE "\n$" "" PY3_PREFIX "${PY3_PREFIX}"                            )
	string ( CONCAT PYTHON3_INSTALL ${PY3_PREFIX} "/lib/python"                           )
	string ( REGEX REPLACE "\n$" "" PYTHON3_INSTALL "${PYTHON3_INSTALL}"                  )
	string ( CONCAT PYTHON3_INSTALL ${PYTHON3_INSTALL} ${PY3_VERSION}                     )
	string ( REGEX REPLACE "\n$" "" PYTHON3_INSTALL "${PYTHON3_INSTALL}"                  )
	string ( CONCAT PYTHON3_INSTALL2 ${PYTHON3_INSTALL} "/site-packages"                  )
	string ( REGEX REPLACE "\n$" "" PYTHON3_INSTALL2 "${PYTHON3_INSTALL2}"                )
	if    ( EXISTS ${PYTHON3_INSTALL2} )
		set ( MY_PY3_INSTALL_LOCATION ${PYTHON3_INSTALL2} CACHE PATH "Python3 install location" )
	else  ( EXISTS ${PYTHON3_INSTALL2} )
		set ( MY_PY3_INSTALL_LOCATION ${PYTHON3_INSTALL} CACHE PATH "Python3 install location" )
	endif ( EXISTS ${PYTHON3_INSTALL2} )
	
endif ( INSTALL_LOCALLY )
message                 ( STATUS "Installation is set to       : " ${MY_INSTALL_LOCATION}         )
message                 ( STATUS "Python 2 Installation        : " ${MY_PY2_INSTALL_LOCATION} )
message                 ( STATUS "Python 3 Installation        : " ${MY_PY3_INSTALL_LOCATION} )

##########################################################################################
################################### Build the OBJECTS
if    ( ${USE_MODERN_PATHS} MATCHES 1 )
	add_subdirectory ( ${CMAKE_SOURCE_DIR}/cmake/sources                                  )
	set              ( OBJS $<TARGET_OBJECTS:compileObjs> CACHE INTERNAL "ProSHADE objects" )
endif ( ${USE_MODERN_PATHS} MATCHES 1 )

##########################################################################################
################################### Link executable
if     ( ${USE_MODERN_PATHS} MATCHES 1 )
	add_subdirectory ( ${CMAKE_SOURCE_DIR}/cmake/bin                                      )
elseif ( ${USE_MODERN_PATHS} MATCHES 0 ) 
	include          ( ${CMAKE_SOURCE_DIR}/cmake/bin/bin.cmake                            )
endif  ( ${USE_MODERN_PATHS} MATCHES 1 )

##########################################################################################
################################### Link library
add_subdirectory      ( ${CMAKE_SOURCE_DIR}/cmake/lib                                     )

##########################################################################################
################################### Link python module
#add_subdirectory      ( ${CMAKE_SOURCE_DIR}/cmake/python                                  )

##########################################################################################
################################### Link python3 module
add_subdirectory      ( ${CMAKE_SOURCE_DIR}/cmake/python3                                 )

#####################################################################################
################################### Remove all the ugly files 
set                ( CLEAR_VARIABLE "${CMAKE_SOURCE_DIR}/clearme.txt"                     )
add_custom_command ( 
					 OUTPUT ${CLEAR_VARIABLE}
					 COMMAND ${CMAKE_COMMAND} -E cmake_echo_color --red "Removing all files except for the targets. New cmake run will be required for re-compilation, but all targets remain working."
					 COMMAND rm -fr ${CMAKE_BINARY_DIR}/cmake
					 COMMAND rm -fr ${CMAKE_BINARY_DIR}/cmake_install.cmake
					 COMMAND rm -fr ${CMAKE_BINARY_DIR}/CMakeCache.txt
					 COMMAND rm -fr ${CMAKE_BINARY_DIR}/CMakeFiles
					 COMMAND rm -fr ${CMAKE_BINARY_DIR}/Makefile
					 COMMAND rm -fr ${CMAKE_BINARY_DIR}/python3 
					 COMMAND rm -fr ${CMAKE_BINARY_DIR}/install_manifest.txt
				     DEPENDS "${CMAKE_SOURCE_DIR}/CMakeLists.txt"
  					 COMMENT "Removed all CMake created files but keeping the targets untouched."
 					 VERBATIM
                   )
add_custom_target  ( clear DEPENDS ${CLEAR_VARIABLE}                                      )

#####################################################################################
################################### Remove all files including compiled files and targets
set                ( DELETEMMDB2_VARIABLE "${CMAKE_SOURCE_DIR}/delmeMMDB2.txt"            )
add_custom_command ( 
					 OUTPUT ${DELETEMMDB2_VARIABLE}
					 COMMAND make clean >> ${CMAKE_SOURCE_DIR}/extern/mmdb2/install.log.txt 2>> ${CMAKE_SOURCE_DIR}/extern/mmdb2/install.err.txt
					 COMMAND make uninstall >> ${CMAKE_SOURCE_DIR}/extern/mmdb2/install.log.txt 2>> ${CMAKE_SOURCE_DIR}/extern/mmdb2/install.err.txt
					 DEPENDS ${PROJECT_SOURCE_DIR}/CMakeLists.txt
					 WORKING_DIRECTORY ${CMAKE_SOURCE_DIR}/extern/mmdb2
				   )
				   
set                ( DELETECCP4_VARIABLE "${CMAKE_SOURCE_DIR}/delmeLIBCCP4.txt"           )
add_custom_command ( 
					 OUTPUT ${DELETECCP4_VARIABLE}
					 COMMAND make clean >> ${CMAKE_SOURCE_DIR}/extern/libccp4/install.log.txt 2>> ${CMAKE_SOURCE_DIR}/extern/libccp4/install.err.txt
					 COMMAND make uninstall >> ${CMAKE_SOURCE_DIR}/extern/libccp4/install.log.txt 2>> ${CMAKE_SOURCE_DIR}/extern/libccp4/install.err.txt
					 DEPENDS ${PROJECT_SOURCE_DIR}/CMakeLists.txt
					 WORKING_DIRECTORY ${CMAKE_SOURCE_DIR}/extern/libccp4
				   )
				   
set                ( DELETEFFTW2_VARIABLE "${CMAKE_SOURCE_DIR}/delmeFFTW2.txt"            )
add_custom_command ( 
					 OUTPUT ${DELETEFFTW2_VARIABLE}
					 COMMAND make clean >> ${CMAKE_SOURCE_DIR}/extern/fftw-2.1.5/install.log.txt 2>> ${CMAKE_SOURCE_DIR}/extern/fftw-2.1.5/install.err.txt
					 DEPENDS ${PROJECT_SOURCE_DIR}/CMakeLists.txt
					 WORKING_DIRECTORY ${CMAKE_SOURCE_DIR}/extern/fftw-2.1.5
				   )
				   
set                ( DELETECLIPPER_VARIABLE "${CMAKE_SOURCE_DIR}/delmeCLIPPER.txt"        )
add_custom_command ( 
					 OUTPUT ${DELETECLIPPER_VARIABLE}
					 COMMAND make clean >> ${CMAKE_SOURCE_DIR}/extern/clipper/install.log.txt 2>> ${CMAKE_SOURCE_DIR}/extern/clipper/install.err.txt
					 COMMAND make uninstall >> ${CMAKE_SOURCE_DIR}/extern/clipper/install.log.txt 2>> ${CMAKE_SOURCE_DIR}/extern/clipper/install.err.txt
					 DEPENDS ${PROJECT_SOURCE_DIR}/CMakeLists.txt
					 WORKING_DIRECTORY ${CMAKE_SOURCE_DIR}/extern/clipper
				   )
				   
set                ( DELETESOFT2_VARIABLE "${CMAKE_SOURCE_DIR}/delmeSOFT2.txt"            )
add_custom_command ( 
					 OUTPUT ${DELETESOFT2_VARIABLE}
					 COMMAND make clean > ${CMAKE_SOURCE_DIR}/extern/soft-2.0/install.log.txt 2> ${CMAKE_SOURCE_DIR}/extern/soft-2.0/install.err.txt
					 DEPENDS ${PROJECT_SOURCE_DIR}/CMakeLists.txt
					 WORKING_DIRECTORY ${CMAKE_SOURCE_DIR}/extern/soft-2.0
				   )				   

set                ( DELETE_VARIABLE "${CMAKE_SOURCE_DIR}/delme.txt"                      )
add_custom_command ( 
					 OUTPUT ${DELETE_VARIABLE}
					 COMMAND ${CMAKE_COMMAND} -E cmake_echo_color --red "Removing all files including the targets. New cmake - make run will be required for the targets to be working again."
					 COMMAND rm -fr ${CMAKE_BINARY_DIR}/cmake
					 COMMAND rm -fr ${CMAKE_BINARY_DIR}/cmake_install.cmake
					 COMMAND rm -fr ${CMAKE_BINARY_DIR}/CMakeCache.txt
					 COMMAND rm -fr ${CMAKE_BINARY_DIR}/CMakeFiles
					 COMMAND rm -fr ${CMAKE_BINARY_DIR}/Makefile
					 COMMAND rm -fr ${CMAKE_BINARY_DIR}/python3 
					 COMMAND rm -fr ${CMAKE_BINARY_DIR}/install_manifest.txt
					 COMMAND rm -fr ${MY_INSTALL_LOCATION}/bin/proshade
					 COMMAND rm -fr ${MY_INSTALL_LOCATION}/include/ProSHADE.hpp
					 COMMAND rm -fr ${MY_INSTALL_LOCATION}/lib/libproshade.dylib
					 COMMAND rm -fr ${MY_INSTALL_LOCATION}/python3/__pycache__
					 COMMAND rm -fr ${MY_INSTALL_LOCATION}/python3/_proshade.so
					 COMMAND rm -fr ${MY_INSTALL_LOCATION}/python3/proshade.py
					 COMMAND rm -fr ${CMAKE_SOURCE_DIR}/extern/soft-2.0/lib1/rotate_so3_fftw.o
					 COMMAND rm -fr ${CMAKE_SOURCE_DIR}/extern/soft-2.0/lib1/rotate_so3_utils.o
					 COMMAND rm -fr ${CMAKE_SOURCE_DIR}/extern/soft-2.0/lib1/s2_cospmls.o
					 COMMAND rm -fr ${CMAKE_SOURCE_DIR}/extern/soft-2.0/lib1/s2_legendreTransforms.o
					 COMMAND rm -fr ${CMAKE_SOURCE_DIR}/extern/soft-2.0/lib1/s2_semi_fly.o
					 COMMAND rm -fr ${CMAKE_SOURCE_DIR}/extern/soft-2.0/lib1/s2_semi_memo.o
					 COMMAND rm -fr ${CMAKE_SOURCE_DIR}/extern/soft-2.0/lib1/so3_correlate_fftw.o
					 COMMAND rm -fr ${CMAKE_SOURCE_DIR}/extern/soft-2.0/lib1/soft_fftw_nt.o
					 COMMAND rm -fr ${CMAKE_SOURCE_DIR}/extern/soft-2.0/lib1/soft_fftw_pc.o
					 COMMAND rm -fr ${CMAKE_SOURCE_DIR}/extern/soft-2.0/lib1/soft_fftw.o
					 COMMAND rm -fr ${CMAKE_SOURCE_DIR}/extern/soft-2.0/lib1/utils_vec_cx.o
					 COMMAND rm -fr ${CMAKE_SOURCE_DIR}/extern/soft-2.0/lib1/wignerTransforms_fftw.o
					 COMMAND rm -fr ${CMAKE_SOURCE_DIR}/extern/soft-2.0/lib1/wrap_s2_rotate_fftw.o
					 COMMAND rm -fr ${CMAKE_SOURCE_DIR}/extern/soft-2.0/lib1/wrap_soft_fftw_cor2.o
					 COMMAND rm -fr ${CMAKE_SOURCE_DIR}/extern/soft-2.0/lib1/wrap_soft_fftw.o
					 COMMAND rm -fr ${CMAKE_SOURCE_DIR}/extern/soft-2.0/libsoft1.a
					 COMMAND rm -fr ${CMAKE_SOURCE_DIR}/extern/clipper/install.log.txt
					 COMMAND rm -fr ${CMAKE_SOURCE_DIR}/extern/clipper/install.err.txt
					 COMMAND rm -fr ${CMAKE_SOURCE_DIR}/extern/fftw-2.1.5/install.log.txt
					 COMMAND rm -fr ${CMAKE_SOURCE_DIR}/extern/fftw-2.1.5/install.err.txt
					 COMMAND rm -fr ${CMAKE_SOURCE_DIR}/extern/libccp4/install.log.txt
					 COMMAND rm -fr ${CMAKE_SOURCE_DIR}/extern/libccp4/install.err.txt
					 COMMAND rm -fr ${CMAKE_SOURCE_DIR}/extern/mmdb2/install.log.txt
					 COMMAND rm -fr ${CMAKE_SOURCE_DIR}/extern/mmdb2/install.err.txt
					 COMMAND rm -fr ${CMAKE_SOURCE_DIR}/extern/soft-2.0/install.log.txt
					 COMMAND rm -fr ${CMAKE_SOURCE_DIR}/extern/soft-2.0/install.err.txt
<<<<<<< HEAD
					 COMMAND rm -fr ${PROJECT_SOURCE_DIR}/extern/install/buildMMDB2
					 COMMAND rm -fr ${PROJECT_SOURCE_DIR}/extern/install/buildCCP4LIB
					 COMMAND rm -fr ${PROJECT_SOURCE_DIR}/extern/install/buildFFTW2
					 COMMAND rm -fr ${PROJECT_SOURCE_DIR}/extern/install/buildCLIPPER
					 COMMAND rm -fr ${PROJECT_SOURCE_DIR}/extern/install/buildSOFT2
					 COMMAND rm -fr ${PROJECT_SOURCE_DIR}/extern/install/include
					 COMMAND rm -fr ${PROJECT_SOURCE_DIR}/extern/install/lib
					 COMMAND rm -fr ${PROJECT_SOURCE_DIR}/extern/install/lib64
					 COMMAND rm -fr ${PROJECT_SOURCE_DIR}/extern/install/share
=======
					 COMMAND rm -fr ${PROJECT_SOURCE_DIR}/extern/buildMMDB2
					 COMMAND rm -fr ${PROJECT_SOURCE_DIR}/extern/buildCCP4LIB
					 COMMAND rm -fr ${PROJECT_SOURCE_DIR}/extern/buildFFTW2
					 COMMAND rm -fr ${PROJECT_SOURCE_DIR}/extern/buildCLIPPER
					 COMMAND rm -fr ${PROJECT_SOURCE_DIR}/extern/buildSOFT2
					 COMMAND rm -fr ${PROJECT_SOURCE_DIR}/install/include
					 COMMAND rm -fr ${PROJECT_SOURCE_DIR}/install/lib
					 COMMAND rm -fr ${PROJECT_SOURCE_DIR}/install/lib64
					 COMMAND rm -fr ${PROJECT_SOURCE_DIR}/install/share
>>>>>>> 6e5481f1
					 COMMAND rm -fr ${CMAKE_SOURCE_DIR}/extern/clipper/clipper/core/.deps/libclipper_core_la-fftmap.Plo
                     COMMAND rm -fr ${CMAKE_SOURCE_DIR}/extern/clipper/clipper/core/.deps/libclipper_core_la-fftmap_sparse.Plo
                     COMMAND rm -fr ${CMAKE_SOURCE_DIR}/extern/clipper/clipper/core/Makefile
                     COMMAND rm -fr ${CMAKE_SOURCE_DIR}/extern/clipper/clipper/minimol/.deps/minimol_io.Plo
                     COMMAND rm -fr ${CMAKE_SOURCE_DIR}/extern/clipper/clipper/mmdb/.deps/clipper_mmdb.Plo
                     COMMAND rm -fr ${CMAKE_SOURCE_DIR}/extern/clipper/config.log
                     COMMAND rm -fr ${CMAKE_SOURCE_DIR}/extern/clipper/config.status
                     COMMAND rm -fr ${CMAKE_SOURCE_DIR}/extern/clipper/examples/Makefile
                     COMMAND rm -fr ${CMAKE_SOURCE_DIR}/extern/fftw-2.1.5/Makefile
                     COMMAND rm -fr ${CMAKE_SOURCE_DIR}/extern/fftw-2.1.5/config.log
                     COMMAND rm -fr ${CMAKE_SOURCE_DIR}/extern/fftw-2.1.5/config.status
                     COMMAND rm -fr ${CMAKE_SOURCE_DIR}/extern/fftw-2.1.5/doc/Makefile
                     COMMAND rm -fr ${CMAKE_SOURCE_DIR}/extern/fftw-2.1.5/fftw/Makefile
                     COMMAND rm -fr ${CMAKE_SOURCE_DIR}/extern/fftw-2.1.5/mpi/Makefile
                     COMMAND rm -fr ${CMAKE_SOURCE_DIR}/extern/fftw-2.1.5/rfftw/Makefile
                     COMMAND rm -fr ${CMAKE_SOURCE_DIR}/extern/fftw-2.1.5/tests/Makefile
                     COMMAND rm -fr ${CMAKE_SOURCE_DIR}/extern/fftw-2.1.5/threads/Makefile
                     COMMAND rm -fr ${CMAKE_SOURCE_DIR}/extern/libccp4/Makefile
                     COMMAND rm -fr ${CMAKE_SOURCE_DIR}/extern/libccp4/config.h
                     COMMAND rm -fr ${CMAKE_SOURCE_DIR}/extern/libccp4/config.log
                     COMMAND rm -fr ${CMAKE_SOURCE_DIR}/extern/libccp4/config.status
                     COMMAND rm -fr ${CMAKE_SOURCE_DIR}/extern/libccp4/libccp4c.pc
                     COMMAND rm -fr ${CMAKE_SOURCE_DIR}/extern/libccp4/libccp4f.pc
                     COMMAND rm -fr ${CMAKE_SOURCE_DIR}/extern/mmdb2/Makefile
                     COMMAND rm -fr ${CMAKE_SOURCE_DIR}/extern/mmdb2/config.log
                     COMMAND rm -fr ${CMAKE_SOURCE_DIR}/extern/mmdb2/config.status
                     COMMAND rm -fr ${CMAKE_SOURCE_DIR}/extern/mmdb2/mmdb2.pc
					 DEPENDS "${CMAKE_SOURCE_DIR}/delmeMMDB2.txt"
					 DEPENDS "${CMAKE_SOURCE_DIR}/delmeLIBCCP4.txt"
					 DEPENDS "${CMAKE_SOURCE_DIR}/delmeFFTW2.txt"
				     DEPENDS "${CMAKE_SOURCE_DIR}/CMakeLists.txt"
				     DEPENDS "${CMAKE_SOURCE_DIR}/delmeCLIPPER.txt"
				     DEPENDS "${CMAKE_SOURCE_DIR}/delmeSOFT2.txt"
  					 COMMENT "Removed all files including the targets."
 					 VERBATIM
                   )
add_custom_target  ( remove DEPENDS ${DELETE_VARIABLE}                                    )
<|MERGE_RESOLUTION|>--- conflicted
+++ resolved
@@ -1,501 +1,489 @@
-##########################################################################################
-##########################################################################################
-################################### ProSHADE cmake file ##################################
-##########################################################################################
-##########################################################################################
-
-##########################################################################################
-################################### Decide version of CMake and use appropriate fn calls
-set ( PRODUCE_PYTHON_BINDINGS   "0"                                                       )
-set ( USE_MODERN_PATHS          "0"                                                       )
-
-if    ( ${CMAKE_MAJOR_VERSION} EQUAL 2 AND ${CMAKE_MINOR_VERSION} LESS 6 )
-	message ( FATAL_ERROR "Your CMake version is less than 2.6. ProSHADE requires a newer version and cannot be installed using the current version. Please update your CMake and try again." )
-endif ( ${CMAKE_MAJOR_VERSION} EQUAL 2 AND ${CMAKE_MINOR_VERSION} LESS 6 )
-
-if    ( ${CMAKE_MAJOR_VERSION} EQUAL 2 AND ${CMAKE_MINOR_VERSION} GREATER 5 )
-	if    ( ${CMAKE_MINOR_VERSION} GREATER 7 )
-		message ( "Your CMake version is lower than recommended (3.1). This will result in no Python language bindings and slower compilation. Please consider updating your CMake." )
-		set ( PRODUCE_PYTHON_BINDINGS   "0"                                               )
-		set ( USE_MODERN_PATHS          "1"                                               )
-	else  ( ${CMAKE_MINOR_VERSION} GREATER 7 )
-		message ( "Your CMake version is lower than recommended (3.1). This will result in no Python language bindings and slower compilation. Please consider updating your CMake." )
-		set ( PRODUCE_PYTHON_BINDINGS   "0"                                               )
-		set ( USE_MODERN_PATHS          "0"                                               )
-	endif ( ${CMAKE_MINOR_VERSION} GREATER 7 )
-endif ( ${CMAKE_MAJOR_VERSION} EQUAL 2 AND ${CMAKE_MINOR_VERSION} GREATER 5 )
-
-if    ( ${CMAKE_MAJOR_VERSION} GREATER 2 )
-	if    ( ${CMAKE_MINOR_VERSION} LESS 1 )
-		message ( "Your CMake version is lower than recommended (3.1). This will result in no Python language bindings and slower compilation. Please consider updating your CMake." )
-		set ( PRODUCE_PYTHON_BINDINGS   "0"                                               )
-		set ( USE_MODERN_PATHS          "1"                                               )
-	else  ( ${CMAKE_MINOR_VERSION} LESS 1 )
-		message ( "Your CMake version is at least the recommended version. Allowing fast build and Python language binding to be created." )
-		set ( PRODUCE_PYTHON_BINDINGS   "1"                                               )
-		set ( USE_MODERN_PATHS          "1"                                               )
-	endif ( ${CMAKE_MINOR_VERSION} LESS 1 )
-endif ( ${CMAKE_MAJOR_VERSION} GREATER 2 )
-
-##########################################################################################
-################################### Set the correct required version
-if    ( ${PRODUCE_PYTHON_BINDINGS} MATCHES 1 )
-	cmake_minimum_required  ( VERSION 3.1                                                 )
-else  ( ${PRODUCE_PYTHON_BINDINGS} MATCHES 1 )
-	cmake_minimum_required  ( VERSION 2.6                                                 )
-endif ( ${PRODUCE_PYTHON_BINDINGS} MATCHES 1 )
-
-##########################################################################################
-################################### Set project name
-project ( proshade VERSION 0.7.1 LANGUAGES CXX C                                          )     
-
-##########################################################################################
-################################### Disable C++11
-set ( CMAKE_CXX_STANDARD 11                                                               )
-set ( CMAKE_CXX_STANDARD_REQUIRED ON                                                      )
-
-##########################################################################################
-################################### Find the source files
-file    ( GLOB SOURCES  "${CMAKE_SOURCE_DIR}/src/proshade/*.cpp"                          )
-file    ( GLOB EXEC_SRC "${CMAKE_SOURCE_DIR}/src/bin/*.cpp"                               )
-
-##########################################################################################
-################################### Set flags depending on compiler
-
-if ("${CMAKE_CXX_COMPILER_ID}" MATCHES "Clang")
-  ################################# Using Clang
-  set ( CMAKE_CXX_FLAGS "-O3 -g -Wshadow -Wpedantic -Wall -Wno-macro-redefined -fPIC"     )
-elseif ("${CMAKE_CXX_COMPILER_ID}" STREQUAL "GNU")
-  ################################# Using GCC
-  set ( CMAKE_CXX_FLAGS "-O3 -g -Wshadow -Wpedantic -Wall -Wno-c++11-compat -fPIC"        )
-elseif ("${CMAKE_CXX_COMPILER_ID}" STREQUAL "Intel")
-  ################################# Using Intel C++
-  ### TO BE COMPLETED
-elseif ("${CMAKE_CXX_COMPILER_ID}" STREQUAL "MSVC")
-  ################################# Using Visual Studio C++
-  ### TO BE COMPLETED
-endif()
-
-##########################################################################################
-################################### Set targets for clipper installation from supplied sources
-
-### MMDB2
-add_custom_command (
-   OUTPUT ${PROJECT_SOURCE_DIR}/extern/buildMMDB2
-   COMMAND ./configure --prefix=${CMAKE_SOURCE_DIR}/install --includedir=${CMAKE_SOURCE_DIR}/install/include --libdir=${CMAKE_SOURCE_DIR}/install/lib --disable-Werror --enable-silent-rules --enable-shared --disable-static > ${CMAKE_SOURCE_DIR}/extern/mmdb2/install.log.txt 2>> ${CMAKE_SOURCE_DIR}/extern/mmdb2/install.err.txt
-   COMMAND make >> ${CMAKE_SOURCE_DIR}/extern/mmdb2/install.log.txt 2>> ${CMAKE_SOURCE_DIR}/extern/mmdb2/install.err.txt
-   COMMAND make install >> ${CMAKE_SOURCE_DIR}/extern/mmdb2/install.log.txt 2>> ${CMAKE_SOURCE_DIR}/extern/mmdb2/install.err.txt
-   COMMAND touch ${PROJECT_SOURCE_DIR}/extern/buildMMDB2
-   WORKING_DIRECTORY ${CMAKE_SOURCE_DIR}/extern/mmdb2
-)
-
-add_custom_target (
-   mmdb2_lib
-   DEPENDS ${PROJECT_SOURCE_DIR}/extern/buildMMDB2
-)
-
-### CCP4LIB
-add_custom_command (
-   OUTPUT ${PROJECT_SOURCE_DIR}/extern/buildCCP4LIB
-   DEPENDS mmdb2_lib
-   COMMAND env LDFLAGS='-L${CMAKE_SOURCE_DIR}/install/lib' CPPFLAGS='-I${CMAKE_SOURCE_DIR}/install/include' ./configure --prefix=${CMAKE_SOURCE_DIR}/install --includedir=${CMAKE_SOURCE_DIR}/install/include --libdir=${CMAKE_SOURCE_DIR}/install/lib --enable-silent-rules --enable-shared --disable-static  > ${CMAKE_SOURCE_DIR}/extern/libccp4/install.log.txt 2>> ${CMAKE_SOURCE_DIR}/extern/libccp4/install.err.txt
-   COMMAND make >> ${CMAKE_SOURCE_DIR}/extern/libccp4/install.log.txt 2>> ${CMAKE_SOURCE_DIR}/extern/libccp4/install.err.txt
-   COMMAND make install >> ${CMAKE_SOURCE_DIR}/extern/libccp4/install.log.txt 2>> ${CMAKE_SOURCE_DIR}/extern/libccp4/install.err.txt
-   COMMAND touch ${PROJECT_SOURCE_DIR}/extern/buildCCP4LIB
-   WORKING_DIRECTORY ${CMAKE_SOURCE_DIR}/extern/libccp4   
-)
-
-add_custom_target (
-   ccp4_lib
-   DEPENDS ${PROJECT_SOURCE_DIR}/extern/buildCCP4LIB
-)
-
-### FFTW2
-if      ( APPLE )
-    add_custom_command (
-       OUTPUT ${PROJECT_SOURCE_DIR}/extern/buildFFTW2
-       COMMAND ./configure --prefix=${CMAKE_SOURCE_DIR}/install --disable-Werror --enable-float --enable-silent-rules --enable-shared --disable-static --includedir=${CMAKE_SOURCE_DIR}/install/include --libdir=${CMAKE_SOURCE_DIR}/install/lib > ${CMAKE_SOURCE_DIR}/extern/fftw-2.1.5/install.log.txt 2> ${CMAKE_SOURCE_DIR}/extern/fftw-2.1.5/install.err.txt
-       COMMAND sed -i '' -e 's/SUBDIRS = fftw rfftw tests doc threads mpi/SUBDIRS = fftw rfftw tests threads mpi/' Makefile  
-       COMMAND make >> ${CMAKE_SOURCE_DIR}/extern/fftw-2.1.5/install.log.txt 2>> ${CMAKE_SOURCE_DIR}/extern/fftw-2.1.5/install.err.txt
-       COMMAND make install >> ${CMAKE_SOURCE_DIR}/extern/fftw-2.1.5/install.log.txt 2>> ${CMAKE_SOURCE_DIR}/extern/fftw-2.1.5/install.err.txt
-       COMMAND touch ${PROJECT_SOURCE_DIR}/extern/buildFFTW2 
-       WORKING_DIRECTORY ${CMAKE_SOURCE_DIR}/extern/fftw-2.1.5
-    )
-else    ( APPLE )
-    add_custom_command (
-       OUTPUT ${PROJECT_SOURCE_DIR}/extern/buildFFTW2
-       COMMAND ./configure --prefix=${CMAKE_SOURCE_DIR}/install --disable-Werror --enable-float --enable-silent-rules --enable-shared --disable-static --includedir=${CMAKE_SOURCE_DIR}/install/include --libdir=${CMAKE_SOURCE_DIR}/install/lib > ${CMAKE_SOURCE_DIR}/extern/fftw-2.1.5/install.log.txt 2> ${CMAKE_SOURCE_DIR}/extern/fftw-2.1.5/install.err.txt
-       COMMAND sed -i 's/SUBDIRS = fftw rfftw tests doc threads mpi/SUBDIRS = fftw rfftw tests threads mpi/' Makefile 
-       COMMAND make >> ${CMAKE_SOURCE_DIR}/extern/fftw-2.1.5/install.log.txt 2>> ${CMAKE_SOURCE_DIR}/extern/fftw-2.1.5/install.err.txt
-       COMMAND make install >> ${CMAKE_SOURCE_DIR}/extern/fftw-2.1.5/install.log.txt 2>> ${CMAKE_SOURCE_DIR}/extern/fftw-2.1.5/install.err.txt
-       COMMAND touch ${PROJECT_SOURCE_DIR}/extern/buildFFTW2 
-       WORKING_DIRECTORY ${CMAKE_SOURCE_DIR}/extern/fftw-2.1.5 )
-endif   ( APPLE )
-
-add_custom_target (
-   fftw2_lib
-   DEPENDS ${PROJECT_SOURCE_DIR}/extern/buildFFTW2
-   )
-
-### CLIPPER
-add_custom_command (
-   OUTPUT ${PROJECT_SOURCE_DIR}/extern/buildCLIPPER
-   DEPENDS fftw2_lib
-   DEPENDS ccp4_lib
-   COMMAND env LDFLAGS='-L${CMAKE_SOURCE_DIR}/install/lib' CPPFLAGS='-I${CMAKE_SOURCE_DIR}/install/include' ./configure --prefix=${CMAKE_SOURCE_DIR}/install -enable-shared --includedir=${CMAKE_SOURCE_DIR}/install/include --libdir=${CMAKE_SOURCE_DIR}/install/lib --with-mmdb=${CMAKE_SOURCE_DIR}/install --with-fftw=${CMAKE_SOURCE_DIR}/install --enable-mmdb --enable-minimol --enable-cif --enable-cns --enable-ccp4 --with-ccp4=${CMAKE_SOURCE_DIR}/install > ${CMAKE_SOURCE_DIR}/extern/clipper/install.log.txt 2> ${CMAKE_SOURCE_DIR}/extern/clipper/install.err.txt 
-   COMMAND make >> ${CMAKE_SOURCE_DIR}/extern/clipper/install.log.txt 2>> ${CMAKE_SOURCE_DIR}/extern/clipper/install.err.txt
-   COMMAND make install >> ${CMAKE_SOURCE_DIR}/extern/clipper/install.log.txt 2>> ${CMAKE_SOURCE_DIR}/extern/clipper/install.err.txt
-   COMMAND touch ${PROJECT_SOURCE_DIR}/extern/buildCLIPPER
-   WORKING_DIRECTORY ${CMAKE_SOURCE_DIR}/extern/clipper
-)
-
-add_custom_target (
-   clipper_lib
-   DEPENDS ${PROJECT_SOURCE_DIR}/extern/buildCLIPPER
-)
-
-set               ( CLIPPER_LINK ${CMAKE_SOURCE_DIR}/install/lib CACHE STRING "RPATH value to MMDB2/CMAPLIB/CLIPPER libs" )
-
-### Set command line accessible variable for clipper path
-include_directories ( ${CMAKE_SOURCE_DIR}/extern/clipper                                  )
-include_directories ( ${CMAKE_SOURCE_DIR}/install/include                                 )
-link_directories    ( ${CMAKE_SOURCE_DIR}/install/lib                                     )            
-
-##########################################################################################
-################################### Add fftw3 dependency
-
-### Automatic FFTW3 detection
-set ( CUSTOM_FFTW3_LIB_PATH ""     CACHE STRING "path to libfftw3.a"                      )
-set ( CUSTOM_FFTW3_INC_PATH ""     CACHE STRING "path to fftw3.h"                         )
-
-if    ( CUSTOM_FFTW3_LIB_PATH OR CUSTOM_FFTW3_INC_PATH )
-    message         ( STATUS "Custom FFTW3 path was supplied. Checking for the paths containing the library and the include files." )
-    
-    file            ( GLOB TESTED_FFTW3_LIB_PATH ${CUSTOM_LAPACK_LIB_PATH}/libfftw3*      )
-    if    ( TESTED_FFTW3_LIB_PATH )
-        list            ( GET TESTED_FFTW3_LIB_PATH 0 TESTED_FFTW3_LIB_PATH_HEAD          )
-        link_directories ( ${TESTED_FFTW3_LIB_PATH_HEAD}                                  )
-        set             ( FFTW_LINK ${TESTED_FFTW3_LIB_PATH_HEAD} CACHE STRING "RPATH value to FFTW3 lib" )
-        set             ( FFTW3_LIB_PATH ${TESTED_FFTW3_LIB_PATH_HEAD} CACHE STRING "internal fftw3 library path" )
-        message         ( STATUS "FFTW3 library path is        : " ${FFTW3_LIB_PATH}      )
-    else  ( TESTED_LAPACK_PATH )
-        message             ( FATAL_ERROR "Cannot find LAPACK lib in: " ${CUSTOM_LAPACK_LIB_PATH} )
-    endif ( TESTED_LAPACK_PATH )
-    
-    file            ( GLOB TESTED_FFTW3_INC_PATH ${CUSTOM_FFTW3_INC_PATH}/fftw3.h         )
-    if    ( TESTED_FFTW3_INC_PATH )
-        list            ( GET TESTED_FFTW3_INC_PATH 0 TESTED_FFTW3_INC_PATH_HEAD          )
-        include_directories ( ${TESTED_FFTW3_INC_PATH_HEAD}                               )
-        set             ( FFTW3_INC_PATH ${TESTED_FFTW3_INC_PATH_HEAD} CACHE STRING "internal fftw3 include path" )
-        message         ( STATUS "FFTW3 include path is        : " ${FFTW3_INC_PATH}      )
-    else  ( TESTED_FFTW3_INC_PATH )
-        message             ( FATAL_ERROR "Cannot find LAPACK inc in: " ${TESTED_FFTW3_INC_PATH} )
-    endif ( TESTED_FFTW3_INC_PATH )
-else  ( CUSTOM_FFTW3_LIB_PATH OR CUSTOM_FFTW3_INC_PATH )
-    set                 ( CMAKE_MODULE_PATH ${CMAKE_SOURCE_DIR}/cmake/findFFTW            )
-    find_package        ( FFTW REQUIRED                                                   )
-    if    ( FFTW_FOUND )    
-        link_directories ( ${FFTW_LIBRARIES}                                              )
-        set             ( FFTW_LINK ${FFTW_LIBRARIES} CACHE STRING "RPATH value to FFTW3 lib" )
-        include_directories ( ${FFTW_INCLUDES}                                            )
-        set             ( FFTW3_LIB_PATH ${FFTW_LIBRARIES} CACHE STRING "internal fftw3 library path" )
-        set             ( FFTW3_INC_PATH ${FFTW_INCLUDES} CACHE STRING "internal fftw3 include path" )
-        message         ( STATUS "FFTW3 library path is        : " ${FFTW3_LIB_PATH}      )
-        message         ( STATUS "FFTW3 include path is        : " ${FFTW3_INC_PATH}      )
-    else  ( FFTW_FOUND )    
-        message         ( FATAL_ERROR "Could not find the FFTW3 dependency. Please install FFTW3 to a standard location or use the cmake -DCUSTOM_FFTW3_LIB_PATH=/path/to/libfftw3.a/so/dylib and the -DCUSTOM_FFTW3_INC_PATH=/path/to/fftw3.h command line arguments to supply the paths to the locations of the libfftw3.a/so/dylib library and its header file. Alternatively, contact the author for help." )
-    endif ( FFTW_FOUND ) 
-endif  ( CUSTOM_FFTW3_LIB_PATH OR CUSTOM_FFTW3_INC_PATH )
-
-##########################################################################################
-################################### Add SOFT dependency
-
-### Compile Soft-2.0 from supplied folder
-add_custom_command (
-   OUTPUT ${PROJECT_SOURCE_DIR}/extern/buildSOFT2
-   COMMAND make lib FFTWINC=-I${FFTW3_INC_PATH} FFTWLIB1=-L${FFTW3_LIB_PATH} FFTWLIB2=-lfftw3 > ${CMAKE_SOURCE_DIR}/extern/soft-2.0/install.log.txt 2> ${CMAKE_SOURCE_DIR}/extern/soft-2.0/install.err.txt
-   COMMAND touch ${PROJECT_SOURCE_DIR}/extern/buildSOFT2
-   WORKING_DIRECTORY ${CMAKE_SOURCE_DIR}/extern/soft-2.0
-   DEPENDS mmdb2_lib
-)
-
-add_custom_target (
-   soft2_lib
-   DEPENDS ${PROJECT_SOURCE_DIR}/extern/buildSOFT2
-   )
-
-### Report SOFT related info
-message                ( STATUS "SOFT library path is         : " ${CMAKE_SOURCE_DIR}/extern/soft-2.0 )
-message                ( STATUS "SOFT include path is         : " ${CMAKE_SOURCE_DIR}/extern/soft-2.0/include )
-include_directories    ( ${CMAKE_SOURCE_DIR}/extern/soft-2.0/include                      )
-
-##########################################################################################
-################################### Add LAPACK dependency
- 
-### Automatic LAPACK detection
-set                    ( CUSTOM_LAPACK_LIB_PATH "" CACHE STRING "Custom path to LAPACK libs" )
-
-if    ( CUSTOM_LAPACK_LIB_PATH )
-    message            ( STATUS "Custom LAPACK path was supplied. Checking for the paths containing the library." )
-    file               ( GLOB TESTED_LAPACK_PATH ${CUSTOM_LAPACK_LIB_PATH}/liblapack* )
-    if    ( TESTED_LAPACK_PATH )
-        list                ( GET TESTED_LAPACK_PATH 0 TESTED_LAPACK_PATH_HEAD            )
-        message             ( STATUS "Found LAPACK library in      : " ${TESTED_LAPACK_PATH_HEAD} )
-        link_directories    ( ${TESTED_LAPACK_PATH_HEAD}                                  )
-        set                 ( LAPACK_LINK ${TESTED_LAPACK_PATH_HEAD} CACHE STRING "RPATH value to LAPACK libs" )
-    else  ( TESTED_LAPACK_PATH )
-        message             ( FATAL_ERROR "Cannot find LAPACK in   : " ${CUSTOM_LAPACK_LIB_PATH} )
-    endif ( TESTED_LAPACK_PATH )
-else  ( CUSTOM_LAPACK_LIB_PATH )
-    set                 ( CMAKE_MODULE_PATH ${CMAKE_SOURCE_DIR}/cmake/findLapack          )
-    find_package        ( lapack REQUIRED                                                 )
-    if    ( LAPACK_FOUND )    
-        list            ( GET LAPACK_LIBRARIES 0 LAPACK_LIBRARIES_HEAD                    )
-        get_filename_component  (LAPACK_LIBRARIES_FOLDER ${LAPACK_LIBRARIES_HEAD} DIRECTORY )
-        link_directories ( ${LAPACK_LIBRARIES_FOLDER}                                     )
-        message         ( STATUS "Found LAPACK library in      : " ${LAPACK_LIBRARIES_FOLDER} )
-        set             ( LAPACK_LINK ${LAPACK_LIBRARIES_FOLDER} CACHE STRING "RPATH value to LAPACK libs" )
-    else  ( LAPACK_FOUND )
-        message         ( FATAL_ERROR "Could not find the LAPACK dependency. Please install LAPACK to a standard location or use the cmake -DCUSTOM_LAPACK_LIB_PATH=/path/to/liblapack command line argument to supply the path to the location of the liblapack.a/so/dylib library. Alternatively, contact the author for help." )
-    endif ( LAPACK_FOUND )
-endif  ( CUSTOM_LAPACK_LIB_PATH )
-
-##########################################################################################
-################################### Set installation folders
-set ( INSTALL_LOCALLY ON CACHE BOOL "Should installation be done locally?" )
-if    ( INSTALL_LOCALLY )
-	set ( MY_INSTALL_LOCATION ${CMAKE_SOURCE_DIR}/install CACHE STRING "Installation path" )
-	set ( MY_PY2_INSTALL_LOCATION ${CMAKE_SOURCE_DIR}/install/python2 CACHE STRING "Python2 install location" )
-	set ( MY_PY3_INSTALL_LOCATION ${CMAKE_SOURCE_DIR}/install/python3 CACHE STRING "Python3 install location" )
-else  ( INSTALL_LOCALLY )
-	set ( MY_INSTALL_LOCATION ${CMAKE_INSTALL_PREFIX} CACHE STRING "Installation path"    )
-	
-	execute_process      ( COMMAND python -c "import sys; print ( str ( sys.version_info[0] ) + '.' + str ( sys.version_info[1] ) )" OUTPUT_VARIABLE PY_VERSION )
-	string ( REGEX REPLACE "\n$" "" PY_VERSION "${PY_VERSION}"                            )
-	execute_process      ( COMMAND python -c "import sys; print ( sys.exec_prefix )" OUTPUT_VARIABLE PY_PREFIX )
-	string ( REGEX REPLACE "\n$" "" PY_PREFIX "${PY_PREFIX}"                              )
-	string ( CONCAT PYTHON_INSTALL ${PY_PREFIX} "/lib/python"                             )
-	string ( REGEX REPLACE "\n$" "" PYTHON_INSTALL "${PYTHON_INSTALL}"                    )
-	string ( CONCAT PYTHON_INSTALL ${PYTHON_INSTALL} ${PY_VERSION}                        )
-	string ( REGEX REPLACE "\n$" "" PYTHON_INSTALL "${PYTHON_INSTALL}"                    )
-	string ( CONCAT PYTHON_INSTALL2 ${PYTHON_INSTALL} "/site-packages"                    )
-	string ( REGEX REPLACE "\n$" "" PYTHON_INSTALL2 "${PYTHON_INSTALL2}"                  )
-	if    ( EXISTS ${PYTHON_INSTALL2} )
-		set ( MY_PY2_INSTALL_LOCATION ${PYTHON_INSTALL2} CACHE PATH "Python2 install location" )
-	else  ( EXISTS ${PYTHON_INSTALL2} )
-		set ( MY_PY2_INSTALL_LOCATION ${PYTHON_INSTALL} CACHE PATH "Python2 install location" )
-	endif ( EXISTS ${PYTHON_INSTALL2} )
-	
-	execute_process      ( COMMAND python3 -c "import sys; print ( str ( sys.version_info[0] ) + '.' + str ( sys.version_info[1] ) )" OUTPUT_VARIABLE PY3_VERSION )
-	string ( REGEX REPLACE "\n$" "" PY3_VERSION "${PY3_VERSION}"                          )
-	execute_process      ( COMMAND python3 -c "import sys; print ( sys.exec_prefix )" OUTPUT_VARIABLE PY3_PREFIX )
-	string ( REGEX REPLACE "\n$" "" PY3_PREFIX "${PY3_PREFIX}"                            )
-	string ( CONCAT PYTHON3_INSTALL ${PY3_PREFIX} "/lib/python"                           )
-	string ( REGEX REPLACE "\n$" "" PYTHON3_INSTALL "${PYTHON3_INSTALL}"                  )
-	string ( CONCAT PYTHON3_INSTALL ${PYTHON3_INSTALL} ${PY3_VERSION}                     )
-	string ( REGEX REPLACE "\n$" "" PYTHON3_INSTALL "${PYTHON3_INSTALL}"                  )
-	string ( CONCAT PYTHON3_INSTALL2 ${PYTHON3_INSTALL} "/site-packages"                  )
-	string ( REGEX REPLACE "\n$" "" PYTHON3_INSTALL2 "${PYTHON3_INSTALL2}"                )
-	if    ( EXISTS ${PYTHON3_INSTALL2} )
-		set ( MY_PY3_INSTALL_LOCATION ${PYTHON3_INSTALL2} CACHE PATH "Python3 install location" )
-	else  ( EXISTS ${PYTHON3_INSTALL2} )
-		set ( MY_PY3_INSTALL_LOCATION ${PYTHON3_INSTALL} CACHE PATH "Python3 install location" )
-	endif ( EXISTS ${PYTHON3_INSTALL2} )
-	
-endif ( INSTALL_LOCALLY )
-message                 ( STATUS "Installation is set to       : " ${MY_INSTALL_LOCATION}         )
-message                 ( STATUS "Python 2 Installation        : " ${MY_PY2_INSTALL_LOCATION} )
-message                 ( STATUS "Python 3 Installation        : " ${MY_PY3_INSTALL_LOCATION} )
-
-##########################################################################################
-################################### Build the OBJECTS
-if    ( ${USE_MODERN_PATHS} MATCHES 1 )
-	add_subdirectory ( ${CMAKE_SOURCE_DIR}/cmake/sources                                  )
-	set              ( OBJS $<TARGET_OBJECTS:compileObjs> CACHE INTERNAL "ProSHADE objects" )
-endif ( ${USE_MODERN_PATHS} MATCHES 1 )
-
-##########################################################################################
-################################### Link executable
-if     ( ${USE_MODERN_PATHS} MATCHES 1 )
-	add_subdirectory ( ${CMAKE_SOURCE_DIR}/cmake/bin                                      )
-elseif ( ${USE_MODERN_PATHS} MATCHES 0 ) 
-	include          ( ${CMAKE_SOURCE_DIR}/cmake/bin/bin.cmake                            )
-endif  ( ${USE_MODERN_PATHS} MATCHES 1 )
-
-##########################################################################################
-################################### Link library
-add_subdirectory      ( ${CMAKE_SOURCE_DIR}/cmake/lib                                     )
-
-##########################################################################################
-################################### Link python module
-#add_subdirectory      ( ${CMAKE_SOURCE_DIR}/cmake/python                                  )
-
-##########################################################################################
-################################### Link python3 module
-add_subdirectory      ( ${CMAKE_SOURCE_DIR}/cmake/python3                                 )
-
-#####################################################################################
-################################### Remove all the ugly files 
-set                ( CLEAR_VARIABLE "${CMAKE_SOURCE_DIR}/clearme.txt"                     )
-add_custom_command ( 
-					 OUTPUT ${CLEAR_VARIABLE}
-					 COMMAND ${CMAKE_COMMAND} -E cmake_echo_color --red "Removing all files except for the targets. New cmake run will be required for re-compilation, but all targets remain working."
-					 COMMAND rm -fr ${CMAKE_BINARY_DIR}/cmake
-					 COMMAND rm -fr ${CMAKE_BINARY_DIR}/cmake_install.cmake
-					 COMMAND rm -fr ${CMAKE_BINARY_DIR}/CMakeCache.txt
-					 COMMAND rm -fr ${CMAKE_BINARY_DIR}/CMakeFiles
-					 COMMAND rm -fr ${CMAKE_BINARY_DIR}/Makefile
-					 COMMAND rm -fr ${CMAKE_BINARY_DIR}/python3 
-					 COMMAND rm -fr ${CMAKE_BINARY_DIR}/install_manifest.txt
-				     DEPENDS "${CMAKE_SOURCE_DIR}/CMakeLists.txt"
-  					 COMMENT "Removed all CMake created files but keeping the targets untouched."
- 					 VERBATIM
-                   )
-add_custom_target  ( clear DEPENDS ${CLEAR_VARIABLE}                                      )
-
-#####################################################################################
-################################### Remove all files including compiled files and targets
-set                ( DELETEMMDB2_VARIABLE "${CMAKE_SOURCE_DIR}/delmeMMDB2.txt"            )
-add_custom_command ( 
-					 OUTPUT ${DELETEMMDB2_VARIABLE}
-					 COMMAND make clean >> ${CMAKE_SOURCE_DIR}/extern/mmdb2/install.log.txt 2>> ${CMAKE_SOURCE_DIR}/extern/mmdb2/install.err.txt
-					 COMMAND make uninstall >> ${CMAKE_SOURCE_DIR}/extern/mmdb2/install.log.txt 2>> ${CMAKE_SOURCE_DIR}/extern/mmdb2/install.err.txt
-					 DEPENDS ${PROJECT_SOURCE_DIR}/CMakeLists.txt
-					 WORKING_DIRECTORY ${CMAKE_SOURCE_DIR}/extern/mmdb2
-				   )
-				   
-set                ( DELETECCP4_VARIABLE "${CMAKE_SOURCE_DIR}/delmeLIBCCP4.txt"           )
-add_custom_command ( 
-					 OUTPUT ${DELETECCP4_VARIABLE}
-					 COMMAND make clean >> ${CMAKE_SOURCE_DIR}/extern/libccp4/install.log.txt 2>> ${CMAKE_SOURCE_DIR}/extern/libccp4/install.err.txt
-					 COMMAND make uninstall >> ${CMAKE_SOURCE_DIR}/extern/libccp4/install.log.txt 2>> ${CMAKE_SOURCE_DIR}/extern/libccp4/install.err.txt
-					 DEPENDS ${PROJECT_SOURCE_DIR}/CMakeLists.txt
-					 WORKING_DIRECTORY ${CMAKE_SOURCE_DIR}/extern/libccp4
-				   )
-				   
-set                ( DELETEFFTW2_VARIABLE "${CMAKE_SOURCE_DIR}/delmeFFTW2.txt"            )
-add_custom_command ( 
-					 OUTPUT ${DELETEFFTW2_VARIABLE}
-					 COMMAND make clean >> ${CMAKE_SOURCE_DIR}/extern/fftw-2.1.5/install.log.txt 2>> ${CMAKE_SOURCE_DIR}/extern/fftw-2.1.5/install.err.txt
-					 DEPENDS ${PROJECT_SOURCE_DIR}/CMakeLists.txt
-					 WORKING_DIRECTORY ${CMAKE_SOURCE_DIR}/extern/fftw-2.1.5
-				   )
-				   
-set                ( DELETECLIPPER_VARIABLE "${CMAKE_SOURCE_DIR}/delmeCLIPPER.txt"        )
-add_custom_command ( 
-					 OUTPUT ${DELETECLIPPER_VARIABLE}
-					 COMMAND make clean >> ${CMAKE_SOURCE_DIR}/extern/clipper/install.log.txt 2>> ${CMAKE_SOURCE_DIR}/extern/clipper/install.err.txt
-					 COMMAND make uninstall >> ${CMAKE_SOURCE_DIR}/extern/clipper/install.log.txt 2>> ${CMAKE_SOURCE_DIR}/extern/clipper/install.err.txt
-					 DEPENDS ${PROJECT_SOURCE_DIR}/CMakeLists.txt
-					 WORKING_DIRECTORY ${CMAKE_SOURCE_DIR}/extern/clipper
-				   )
-				   
-set                ( DELETESOFT2_VARIABLE "${CMAKE_SOURCE_DIR}/delmeSOFT2.txt"            )
-add_custom_command ( 
-					 OUTPUT ${DELETESOFT2_VARIABLE}
-					 COMMAND make clean > ${CMAKE_SOURCE_DIR}/extern/soft-2.0/install.log.txt 2> ${CMAKE_SOURCE_DIR}/extern/soft-2.0/install.err.txt
-					 DEPENDS ${PROJECT_SOURCE_DIR}/CMakeLists.txt
-					 WORKING_DIRECTORY ${CMAKE_SOURCE_DIR}/extern/soft-2.0
-				   )				   
-
-set                ( DELETE_VARIABLE "${CMAKE_SOURCE_DIR}/delme.txt"                      )
-add_custom_command ( 
-					 OUTPUT ${DELETE_VARIABLE}
-					 COMMAND ${CMAKE_COMMAND} -E cmake_echo_color --red "Removing all files including the targets. New cmake - make run will be required for the targets to be working again."
-					 COMMAND rm -fr ${CMAKE_BINARY_DIR}/cmake
-					 COMMAND rm -fr ${CMAKE_BINARY_DIR}/cmake_install.cmake
-					 COMMAND rm -fr ${CMAKE_BINARY_DIR}/CMakeCache.txt
-					 COMMAND rm -fr ${CMAKE_BINARY_DIR}/CMakeFiles
-					 COMMAND rm -fr ${CMAKE_BINARY_DIR}/Makefile
-					 COMMAND rm -fr ${CMAKE_BINARY_DIR}/python3 
-					 COMMAND rm -fr ${CMAKE_BINARY_DIR}/install_manifest.txt
-					 COMMAND rm -fr ${MY_INSTALL_LOCATION}/bin/proshade
-					 COMMAND rm -fr ${MY_INSTALL_LOCATION}/include/ProSHADE.hpp
-					 COMMAND rm -fr ${MY_INSTALL_LOCATION}/lib/libproshade.dylib
-					 COMMAND rm -fr ${MY_INSTALL_LOCATION}/python3/__pycache__
-					 COMMAND rm -fr ${MY_INSTALL_LOCATION}/python3/_proshade.so
-					 COMMAND rm -fr ${MY_INSTALL_LOCATION}/python3/proshade.py
-					 COMMAND rm -fr ${CMAKE_SOURCE_DIR}/extern/soft-2.0/lib1/rotate_so3_fftw.o
-					 COMMAND rm -fr ${CMAKE_SOURCE_DIR}/extern/soft-2.0/lib1/rotate_so3_utils.o
-					 COMMAND rm -fr ${CMAKE_SOURCE_DIR}/extern/soft-2.0/lib1/s2_cospmls.o
-					 COMMAND rm -fr ${CMAKE_SOURCE_DIR}/extern/soft-2.0/lib1/s2_legendreTransforms.o
-					 COMMAND rm -fr ${CMAKE_SOURCE_DIR}/extern/soft-2.0/lib1/s2_semi_fly.o
-					 COMMAND rm -fr ${CMAKE_SOURCE_DIR}/extern/soft-2.0/lib1/s2_semi_memo.o
-					 COMMAND rm -fr ${CMAKE_SOURCE_DIR}/extern/soft-2.0/lib1/so3_correlate_fftw.o
-					 COMMAND rm -fr ${CMAKE_SOURCE_DIR}/extern/soft-2.0/lib1/soft_fftw_nt.o
-					 COMMAND rm -fr ${CMAKE_SOURCE_DIR}/extern/soft-2.0/lib1/soft_fftw_pc.o
-					 COMMAND rm -fr ${CMAKE_SOURCE_DIR}/extern/soft-2.0/lib1/soft_fftw.o
-					 COMMAND rm -fr ${CMAKE_SOURCE_DIR}/extern/soft-2.0/lib1/utils_vec_cx.o
-					 COMMAND rm -fr ${CMAKE_SOURCE_DIR}/extern/soft-2.0/lib1/wignerTransforms_fftw.o
-					 COMMAND rm -fr ${CMAKE_SOURCE_DIR}/extern/soft-2.0/lib1/wrap_s2_rotate_fftw.o
-					 COMMAND rm -fr ${CMAKE_SOURCE_DIR}/extern/soft-2.0/lib1/wrap_soft_fftw_cor2.o
-					 COMMAND rm -fr ${CMAKE_SOURCE_DIR}/extern/soft-2.0/lib1/wrap_soft_fftw.o
-					 COMMAND rm -fr ${CMAKE_SOURCE_DIR}/extern/soft-2.0/libsoft1.a
-					 COMMAND rm -fr ${CMAKE_SOURCE_DIR}/extern/clipper/install.log.txt
-					 COMMAND rm -fr ${CMAKE_SOURCE_DIR}/extern/clipper/install.err.txt
-					 COMMAND rm -fr ${CMAKE_SOURCE_DIR}/extern/fftw-2.1.5/install.log.txt
-					 COMMAND rm -fr ${CMAKE_SOURCE_DIR}/extern/fftw-2.1.5/install.err.txt
-					 COMMAND rm -fr ${CMAKE_SOURCE_DIR}/extern/libccp4/install.log.txt
-					 COMMAND rm -fr ${CMAKE_SOURCE_DIR}/extern/libccp4/install.err.txt
-					 COMMAND rm -fr ${CMAKE_SOURCE_DIR}/extern/mmdb2/install.log.txt
-					 COMMAND rm -fr ${CMAKE_SOURCE_DIR}/extern/mmdb2/install.err.txt
-					 COMMAND rm -fr ${CMAKE_SOURCE_DIR}/extern/soft-2.0/install.log.txt
-					 COMMAND rm -fr ${CMAKE_SOURCE_DIR}/extern/soft-2.0/install.err.txt
-<<<<<<< HEAD
-					 COMMAND rm -fr ${PROJECT_SOURCE_DIR}/extern/install/buildMMDB2
-					 COMMAND rm -fr ${PROJECT_SOURCE_DIR}/extern/install/buildCCP4LIB
-					 COMMAND rm -fr ${PROJECT_SOURCE_DIR}/extern/install/buildFFTW2
-					 COMMAND rm -fr ${PROJECT_SOURCE_DIR}/extern/install/buildCLIPPER
-					 COMMAND rm -fr ${PROJECT_SOURCE_DIR}/extern/install/buildSOFT2
-					 COMMAND rm -fr ${PROJECT_SOURCE_DIR}/extern/install/include
-					 COMMAND rm -fr ${PROJECT_SOURCE_DIR}/extern/install/lib
-					 COMMAND rm -fr ${PROJECT_SOURCE_DIR}/extern/install/lib64
-					 COMMAND rm -fr ${PROJECT_SOURCE_DIR}/extern/install/share
-=======
-					 COMMAND rm -fr ${PROJECT_SOURCE_DIR}/extern/buildMMDB2
-					 COMMAND rm -fr ${PROJECT_SOURCE_DIR}/extern/buildCCP4LIB
-					 COMMAND rm -fr ${PROJECT_SOURCE_DIR}/extern/buildFFTW2
-					 COMMAND rm -fr ${PROJECT_SOURCE_DIR}/extern/buildCLIPPER
-					 COMMAND rm -fr ${PROJECT_SOURCE_DIR}/extern/buildSOFT2
-					 COMMAND rm -fr ${PROJECT_SOURCE_DIR}/install/include
-					 COMMAND rm -fr ${PROJECT_SOURCE_DIR}/install/lib
-					 COMMAND rm -fr ${PROJECT_SOURCE_DIR}/install/lib64
-					 COMMAND rm -fr ${PROJECT_SOURCE_DIR}/install/share
->>>>>>> 6e5481f1
-					 COMMAND rm -fr ${CMAKE_SOURCE_DIR}/extern/clipper/clipper/core/.deps/libclipper_core_la-fftmap.Plo
-                     COMMAND rm -fr ${CMAKE_SOURCE_DIR}/extern/clipper/clipper/core/.deps/libclipper_core_la-fftmap_sparse.Plo
-                     COMMAND rm -fr ${CMAKE_SOURCE_DIR}/extern/clipper/clipper/core/Makefile
-                     COMMAND rm -fr ${CMAKE_SOURCE_DIR}/extern/clipper/clipper/minimol/.deps/minimol_io.Plo
-                     COMMAND rm -fr ${CMAKE_SOURCE_DIR}/extern/clipper/clipper/mmdb/.deps/clipper_mmdb.Plo
-                     COMMAND rm -fr ${CMAKE_SOURCE_DIR}/extern/clipper/config.log
-                     COMMAND rm -fr ${CMAKE_SOURCE_DIR}/extern/clipper/config.status
-                     COMMAND rm -fr ${CMAKE_SOURCE_DIR}/extern/clipper/examples/Makefile
-                     COMMAND rm -fr ${CMAKE_SOURCE_DIR}/extern/fftw-2.1.5/Makefile
-                     COMMAND rm -fr ${CMAKE_SOURCE_DIR}/extern/fftw-2.1.5/config.log
-                     COMMAND rm -fr ${CMAKE_SOURCE_DIR}/extern/fftw-2.1.5/config.status
-                     COMMAND rm -fr ${CMAKE_SOURCE_DIR}/extern/fftw-2.1.5/doc/Makefile
-                     COMMAND rm -fr ${CMAKE_SOURCE_DIR}/extern/fftw-2.1.5/fftw/Makefile
-                     COMMAND rm -fr ${CMAKE_SOURCE_DIR}/extern/fftw-2.1.5/mpi/Makefile
-                     COMMAND rm -fr ${CMAKE_SOURCE_DIR}/extern/fftw-2.1.5/rfftw/Makefile
-                     COMMAND rm -fr ${CMAKE_SOURCE_DIR}/extern/fftw-2.1.5/tests/Makefile
-                     COMMAND rm -fr ${CMAKE_SOURCE_DIR}/extern/fftw-2.1.5/threads/Makefile
-                     COMMAND rm -fr ${CMAKE_SOURCE_DIR}/extern/libccp4/Makefile
-                     COMMAND rm -fr ${CMAKE_SOURCE_DIR}/extern/libccp4/config.h
-                     COMMAND rm -fr ${CMAKE_SOURCE_DIR}/extern/libccp4/config.log
-                     COMMAND rm -fr ${CMAKE_SOURCE_DIR}/extern/libccp4/config.status
-                     COMMAND rm -fr ${CMAKE_SOURCE_DIR}/extern/libccp4/libccp4c.pc
-                     COMMAND rm -fr ${CMAKE_SOURCE_DIR}/extern/libccp4/libccp4f.pc
-                     COMMAND rm -fr ${CMAKE_SOURCE_DIR}/extern/mmdb2/Makefile
-                     COMMAND rm -fr ${CMAKE_SOURCE_DIR}/extern/mmdb2/config.log
-                     COMMAND rm -fr ${CMAKE_SOURCE_DIR}/extern/mmdb2/config.status
-                     COMMAND rm -fr ${CMAKE_SOURCE_DIR}/extern/mmdb2/mmdb2.pc
-					 DEPENDS "${CMAKE_SOURCE_DIR}/delmeMMDB2.txt"
-					 DEPENDS "${CMAKE_SOURCE_DIR}/delmeLIBCCP4.txt"
-					 DEPENDS "${CMAKE_SOURCE_DIR}/delmeFFTW2.txt"
-				     DEPENDS "${CMAKE_SOURCE_DIR}/CMakeLists.txt"
-				     DEPENDS "${CMAKE_SOURCE_DIR}/delmeCLIPPER.txt"
-				     DEPENDS "${CMAKE_SOURCE_DIR}/delmeSOFT2.txt"
-  					 COMMENT "Removed all files including the targets."
- 					 VERBATIM
-                   )
-add_custom_target  ( remove DEPENDS ${DELETE_VARIABLE}                                    )
+##########################################################################################
+##########################################################################################
+################################### ProSHADE cmake file ##################################
+##########################################################################################
+##########################################################################################
+
+##########################################################################################
+################################### Decide version of CMake and use appropriate fn calls
+set ( PRODUCE_PYTHON_BINDINGS   "0"                                                       )
+set ( USE_MODERN_PATHS          "0"                                                       )
+
+if    ( ${CMAKE_MAJOR_VERSION} EQUAL 2 AND ${CMAKE_MINOR_VERSION} LESS 6 )
+	message ( FATAL_ERROR "Your CMake version is less than 2.6. ProSHADE requires a newer version and cannot be installed using the current version. Please update your CMake and try again." )
+endif ( ${CMAKE_MAJOR_VERSION} EQUAL 2 AND ${CMAKE_MINOR_VERSION} LESS 6 )
+
+if    ( ${CMAKE_MAJOR_VERSION} EQUAL 2 AND ${CMAKE_MINOR_VERSION} GREATER 5 )
+	if    ( ${CMAKE_MINOR_VERSION} GREATER 7 )
+		message ( "Your CMake version is lower than recommended (3.1). This will result in no Python language bindings and slower compilation. Please consider updating your CMake." )
+		set ( PRODUCE_PYTHON_BINDINGS   "0"                                               )
+		set ( USE_MODERN_PATHS          "1"                                               )
+	else  ( ${CMAKE_MINOR_VERSION} GREATER 7 )
+		message ( "Your CMake version is lower than recommended (3.1). This will result in no Python language bindings and slower compilation. Please consider updating your CMake." )
+		set ( PRODUCE_PYTHON_BINDINGS   "0"                                               )
+		set ( USE_MODERN_PATHS          "0"                                               )
+	endif ( ${CMAKE_MINOR_VERSION} GREATER 7 )
+endif ( ${CMAKE_MAJOR_VERSION} EQUAL 2 AND ${CMAKE_MINOR_VERSION} GREATER 5 )
+
+if    ( ${CMAKE_MAJOR_VERSION} GREATER 2 )
+	if    ( ${CMAKE_MINOR_VERSION} LESS 1 )
+		message ( "Your CMake version is lower than recommended (3.1). This will result in no Python language bindings and slower compilation. Please consider updating your CMake." )
+		set ( PRODUCE_PYTHON_BINDINGS   "0"                                               )
+		set ( USE_MODERN_PATHS          "1"                                               )
+	else  ( ${CMAKE_MINOR_VERSION} LESS 1 )
+		message ( "Your CMake version is at least the recommended version. Allowing fast build and Python language binding to be created." )
+		set ( PRODUCE_PYTHON_BINDINGS   "1"                                               )
+		set ( USE_MODERN_PATHS          "1"                                               )
+	endif ( ${CMAKE_MINOR_VERSION} LESS 1 )
+endif ( ${CMAKE_MAJOR_VERSION} GREATER 2 )
+
+##########################################################################################
+################################### Set the correct required version
+if    ( ${PRODUCE_PYTHON_BINDINGS} MATCHES 1 )
+	cmake_minimum_required  ( VERSION 3.1                                                 )
+else  ( ${PRODUCE_PYTHON_BINDINGS} MATCHES 1 )
+	cmake_minimum_required  ( VERSION 2.6                                                 )
+endif ( ${PRODUCE_PYTHON_BINDINGS} MATCHES 1 )
+
+##########################################################################################
+################################### Set project name
+project ( proshade VERSION 0.7.1 LANGUAGES CXX C                                          )     
+
+##########################################################################################
+################################### Disable C++11
+set ( CMAKE_CXX_STANDARD 11                                                               )
+set ( CMAKE_CXX_STANDARD_REQUIRED ON                                                      )
+
+##########################################################################################
+################################### Find the source files
+file    ( GLOB SOURCES  "${CMAKE_SOURCE_DIR}/src/proshade/*.cpp"                          )
+file    ( GLOB EXEC_SRC "${CMAKE_SOURCE_DIR}/src/bin/*.cpp"                               )
+
+##########################################################################################
+################################### Set flags depending on compiler
+
+if ("${CMAKE_CXX_COMPILER_ID}" MATCHES "Clang")
+  ################################# Using Clang
+  set ( CMAKE_CXX_FLAGS "-O3 -g -Wshadow -Wpedantic -Wall -Wno-macro-redefined -fPIC"     )
+elseif ("${CMAKE_CXX_COMPILER_ID}" STREQUAL "GNU")
+  ################################# Using GCC
+  set ( CMAKE_CXX_FLAGS "-O3 -g -Wshadow -Wpedantic -Wall -Wno-c++11-compat -fPIC"        )
+elseif ("${CMAKE_CXX_COMPILER_ID}" STREQUAL "Intel")
+  ################################# Using Intel C++
+  ### TO BE COMPLETED
+elseif ("${CMAKE_CXX_COMPILER_ID}" STREQUAL "MSVC")
+  ################################# Using Visual Studio C++
+  ### TO BE COMPLETED
+endif()
+
+##########################################################################################
+################################### Set targets for clipper installation from supplied sources
+
+### MMDB2
+add_custom_command (
+   OUTPUT ${PROJECT_SOURCE_DIR}/extern/buildMMDB2
+   COMMAND ./configure --prefix=${CMAKE_SOURCE_DIR}/install --includedir=${CMAKE_SOURCE_DIR}/install/include --libdir=${CMAKE_SOURCE_DIR}/install/lib --disable-Werror --enable-silent-rules --enable-shared --disable-static > ${CMAKE_SOURCE_DIR}/extern/mmdb2/install.log.txt 2>> ${CMAKE_SOURCE_DIR}/extern/mmdb2/install.err.txt
+   COMMAND make >> ${CMAKE_SOURCE_DIR}/extern/mmdb2/install.log.txt 2>> ${CMAKE_SOURCE_DIR}/extern/mmdb2/install.err.txt
+   COMMAND make install >> ${CMAKE_SOURCE_DIR}/extern/mmdb2/install.log.txt 2>> ${CMAKE_SOURCE_DIR}/extern/mmdb2/install.err.txt
+   COMMAND touch ${PROJECT_SOURCE_DIR}/extern/buildMMDB2
+   WORKING_DIRECTORY ${CMAKE_SOURCE_DIR}/extern/mmdb2
+)
+
+add_custom_target (
+   mmdb2_lib
+   DEPENDS ${PROJECT_SOURCE_DIR}/extern/buildMMDB2
+)
+
+### CCP4LIB
+add_custom_command (
+   OUTPUT ${PROJECT_SOURCE_DIR}/extern/buildCCP4LIB
+   DEPENDS mmdb2_lib
+   COMMAND env LDFLAGS='-L${CMAKE_SOURCE_DIR}/install/lib' CPPFLAGS='-I${CMAKE_SOURCE_DIR}/install/include' ./configure --prefix=${CMAKE_SOURCE_DIR}/install --includedir=${CMAKE_SOURCE_DIR}/install/include --libdir=${CMAKE_SOURCE_DIR}/install/lib --enable-silent-rules --enable-shared --disable-static  > ${CMAKE_SOURCE_DIR}/extern/libccp4/install.log.txt 2>> ${CMAKE_SOURCE_DIR}/extern/libccp4/install.err.txt
+   COMMAND make >> ${CMAKE_SOURCE_DIR}/extern/libccp4/install.log.txt 2>> ${CMAKE_SOURCE_DIR}/extern/libccp4/install.err.txt
+   COMMAND make install >> ${CMAKE_SOURCE_DIR}/extern/libccp4/install.log.txt 2>> ${CMAKE_SOURCE_DIR}/extern/libccp4/install.err.txt
+   COMMAND touch ${PROJECT_SOURCE_DIR}/extern/buildCCP4LIB
+   WORKING_DIRECTORY ${CMAKE_SOURCE_DIR}/extern/libccp4   
+)
+
+add_custom_target (
+   ccp4_lib
+   DEPENDS ${PROJECT_SOURCE_DIR}/extern/buildCCP4LIB
+)
+
+### FFTW2
+if      ( APPLE )
+    add_custom_command (
+       OUTPUT ${PROJECT_SOURCE_DIR}/extern/buildFFTW2
+       COMMAND ./configure --prefix=${CMAKE_SOURCE_DIR}/install --disable-Werror --enable-float --enable-silent-rules --enable-shared --disable-static --includedir=${CMAKE_SOURCE_DIR}/install/include --libdir=${CMAKE_SOURCE_DIR}/install/lib > ${CMAKE_SOURCE_DIR}/extern/fftw-2.1.5/install.log.txt 2> ${CMAKE_SOURCE_DIR}/extern/fftw-2.1.5/install.err.txt
+       COMMAND sed -i '' -e 's/SUBDIRS = fftw rfftw tests doc threads mpi/SUBDIRS = fftw rfftw tests threads mpi/' Makefile  
+       COMMAND make >> ${CMAKE_SOURCE_DIR}/extern/fftw-2.1.5/install.log.txt 2>> ${CMAKE_SOURCE_DIR}/extern/fftw-2.1.5/install.err.txt
+       COMMAND make install >> ${CMAKE_SOURCE_DIR}/extern/fftw-2.1.5/install.log.txt 2>> ${CMAKE_SOURCE_DIR}/extern/fftw-2.1.5/install.err.txt
+       COMMAND touch ${PROJECT_SOURCE_DIR}/extern/buildFFTW2 
+       WORKING_DIRECTORY ${CMAKE_SOURCE_DIR}/extern/fftw-2.1.5
+    )
+else    ( APPLE )
+    add_custom_command (
+       OUTPUT ${PROJECT_SOURCE_DIR}/extern/buildFFTW2
+       COMMAND ./configure --prefix=${CMAKE_SOURCE_DIR}/install --disable-Werror --enable-float --enable-silent-rules --enable-shared --disable-static --includedir=${CMAKE_SOURCE_DIR}/install/include --libdir=${CMAKE_SOURCE_DIR}/install/lib > ${CMAKE_SOURCE_DIR}/extern/fftw-2.1.5/install.log.txt 2> ${CMAKE_SOURCE_DIR}/extern/fftw-2.1.5/install.err.txt
+       COMMAND sed -i 's/SUBDIRS = fftw rfftw tests doc threads mpi/SUBDIRS = fftw rfftw tests threads mpi/' Makefile 
+       COMMAND make >> ${CMAKE_SOURCE_DIR}/extern/fftw-2.1.5/install.log.txt 2>> ${CMAKE_SOURCE_DIR}/extern/fftw-2.1.5/install.err.txt
+       COMMAND make install >> ${CMAKE_SOURCE_DIR}/extern/fftw-2.1.5/install.log.txt 2>> ${CMAKE_SOURCE_DIR}/extern/fftw-2.1.5/install.err.txt
+       COMMAND touch ${PROJECT_SOURCE_DIR}/extern/buildFFTW2 
+       WORKING_DIRECTORY ${CMAKE_SOURCE_DIR}/extern/fftw-2.1.5 )
+endif   ( APPLE )
+
+add_custom_target (
+   fftw2_lib
+   DEPENDS ${PROJECT_SOURCE_DIR}/extern/buildFFTW2
+   )
+
+### CLIPPER
+add_custom_command (
+   OUTPUT ${PROJECT_SOURCE_DIR}/extern/buildCLIPPER
+   DEPENDS fftw2_lib
+   DEPENDS ccp4_lib
+   COMMAND env LDFLAGS='-L${CMAKE_SOURCE_DIR}/install/lib' CPPFLAGS='-I${CMAKE_SOURCE_DIR}/install/include' ./configure --prefix=${CMAKE_SOURCE_DIR}/install -enable-shared --includedir=${CMAKE_SOURCE_DIR}/install/include --libdir=${CMAKE_SOURCE_DIR}/install/lib --with-mmdb=${CMAKE_SOURCE_DIR}/install --with-fftw=${CMAKE_SOURCE_DIR}/install --enable-mmdb --enable-minimol --enable-cif --enable-cns --enable-ccp4 --with-ccp4=${CMAKE_SOURCE_DIR}/install > ${CMAKE_SOURCE_DIR}/extern/clipper/install.log.txt 2> ${CMAKE_SOURCE_DIR}/extern/clipper/install.err.txt 
+   COMMAND make >> ${CMAKE_SOURCE_DIR}/extern/clipper/install.log.txt 2>> ${CMAKE_SOURCE_DIR}/extern/clipper/install.err.txt
+   COMMAND make install >> ${CMAKE_SOURCE_DIR}/extern/clipper/install.log.txt 2>> ${CMAKE_SOURCE_DIR}/extern/clipper/install.err.txt
+   COMMAND touch ${PROJECT_SOURCE_DIR}/extern/buildCLIPPER
+   WORKING_DIRECTORY ${CMAKE_SOURCE_DIR}/extern/clipper
+)
+
+add_custom_target (
+   clipper_lib
+   DEPENDS ${PROJECT_SOURCE_DIR}/extern/buildCLIPPER
+)
+
+set               ( CLIPPER_LINK ${CMAKE_SOURCE_DIR}/install/lib CACHE STRING "RPATH value to MMDB2/CMAPLIB/CLIPPER libs" )
+
+### Set command line accessible variable for clipper path
+include_directories ( ${CMAKE_SOURCE_DIR}/extern/clipper                                  )
+include_directories ( ${CMAKE_SOURCE_DIR}/install/include                                 )
+link_directories    ( ${CMAKE_SOURCE_DIR}/install/lib                                     )            
+
+##########################################################################################
+################################### Add fftw3 dependency
+
+### Automatic FFTW3 detection
+set ( CUSTOM_FFTW3_LIB_PATH ""     CACHE STRING "path to libfftw3.a"                      )
+set ( CUSTOM_FFTW3_INC_PATH ""     CACHE STRING "path to fftw3.h"                         )
+
+if    ( CUSTOM_FFTW3_LIB_PATH OR CUSTOM_FFTW3_INC_PATH )
+    message         ( STATUS "Custom FFTW3 path was supplied. Checking for the paths containing the library and the include files." )
+    
+    file            ( GLOB TESTED_FFTW3_LIB_PATH ${CUSTOM_LAPACK_LIB_PATH}/libfftw3*      )
+    if    ( TESTED_FFTW3_LIB_PATH )
+        list            ( GET TESTED_FFTW3_LIB_PATH 0 TESTED_FFTW3_LIB_PATH_HEAD          )
+        link_directories ( ${TESTED_FFTW3_LIB_PATH_HEAD}                                  )
+        set             ( FFTW_LINK ${TESTED_FFTW3_LIB_PATH_HEAD} CACHE STRING "RPATH value to FFTW3 lib" )
+        set             ( FFTW3_LIB_PATH ${TESTED_FFTW3_LIB_PATH_HEAD} CACHE STRING "internal fftw3 library path" )
+        message         ( STATUS "FFTW3 library path is        : " ${FFTW3_LIB_PATH}      )
+    else  ( TESTED_LAPACK_PATH )
+        message             ( FATAL_ERROR "Cannot find LAPACK lib in: " ${CUSTOM_LAPACK_LIB_PATH} )
+    endif ( TESTED_LAPACK_PATH )
+    
+    file            ( GLOB TESTED_FFTW3_INC_PATH ${CUSTOM_FFTW3_INC_PATH}/fftw3.h         )
+    if    ( TESTED_FFTW3_INC_PATH )
+        list            ( GET TESTED_FFTW3_INC_PATH 0 TESTED_FFTW3_INC_PATH_HEAD          )
+        include_directories ( ${TESTED_FFTW3_INC_PATH_HEAD}                               )
+        set             ( FFTW3_INC_PATH ${TESTED_FFTW3_INC_PATH_HEAD} CACHE STRING "internal fftw3 include path" )
+        message         ( STATUS "FFTW3 include path is        : " ${FFTW3_INC_PATH}      )
+    else  ( TESTED_FFTW3_INC_PATH )
+        message             ( FATAL_ERROR "Cannot find LAPACK inc in: " ${TESTED_FFTW3_INC_PATH} )
+    endif ( TESTED_FFTW3_INC_PATH )
+else  ( CUSTOM_FFTW3_LIB_PATH OR CUSTOM_FFTW3_INC_PATH )
+    set                 ( CMAKE_MODULE_PATH ${CMAKE_SOURCE_DIR}/cmake/findFFTW            )
+    find_package        ( FFTW REQUIRED                                                   )
+    if    ( FFTW_FOUND )    
+        link_directories ( ${FFTW_LIBRARIES}                                              )
+        set             ( FFTW_LINK ${FFTW_LIBRARIES} CACHE STRING "RPATH value to FFTW3 lib" )
+        include_directories ( ${FFTW_INCLUDES}                                            )
+        set             ( FFTW3_LIB_PATH ${FFTW_LIBRARIES} CACHE STRING "internal fftw3 library path" )
+        set             ( FFTW3_INC_PATH ${FFTW_INCLUDES} CACHE STRING "internal fftw3 include path" )
+        message         ( STATUS "FFTW3 library path is        : " ${FFTW3_LIB_PATH}      )
+        message         ( STATUS "FFTW3 include path is        : " ${FFTW3_INC_PATH}      )
+    else  ( FFTW_FOUND )    
+        message         ( FATAL_ERROR "Could not find the FFTW3 dependency. Please install FFTW3 to a standard location or use the cmake -DCUSTOM_FFTW3_LIB_PATH=/path/to/libfftw3.a/so/dylib and the -DCUSTOM_FFTW3_INC_PATH=/path/to/fftw3.h command line arguments to supply the paths to the locations of the libfftw3.a/so/dylib library and its header file. Alternatively, contact the author for help." )
+    endif ( FFTW_FOUND ) 
+endif  ( CUSTOM_FFTW3_LIB_PATH OR CUSTOM_FFTW3_INC_PATH )
+
+##########################################################################################
+################################### Add SOFT dependency
+
+### Compile Soft-2.0 from supplied folder
+add_custom_command (
+   OUTPUT ${PROJECT_SOURCE_DIR}/extern/buildSOFT2
+   COMMAND make lib FFTWINC=-I${FFTW3_INC_PATH} FFTWLIB1=-L${FFTW3_LIB_PATH} FFTWLIB2=-lfftw3 > ${CMAKE_SOURCE_DIR}/extern/soft-2.0/install.log.txt 2> ${CMAKE_SOURCE_DIR}/extern/soft-2.0/install.err.txt
+   COMMAND touch ${PROJECT_SOURCE_DIR}/extern/buildSOFT2
+   WORKING_DIRECTORY ${CMAKE_SOURCE_DIR}/extern/soft-2.0
+   DEPENDS mmdb2_lib
+)
+
+add_custom_target (
+   soft2_lib
+   DEPENDS ${PROJECT_SOURCE_DIR}/extern/buildSOFT2
+   )
+
+### Report SOFT related info
+message                ( STATUS "SOFT library path is         : " ${CMAKE_SOURCE_DIR}/extern/soft-2.0 )
+message                ( STATUS "SOFT include path is         : " ${CMAKE_SOURCE_DIR}/extern/soft-2.0/include )
+include_directories    ( ${CMAKE_SOURCE_DIR}/extern/soft-2.0/include                      )
+
+##########################################################################################
+################################### Add LAPACK dependency
+ 
+### Automatic LAPACK detection
+set                    ( CUSTOM_LAPACK_LIB_PATH "" CACHE STRING "Custom path to LAPACK libs" )
+
+if    ( CUSTOM_LAPACK_LIB_PATH )
+    message            ( STATUS "Custom LAPACK path was supplied. Checking for the paths containing the library." )
+    file               ( GLOB TESTED_LAPACK_PATH ${CUSTOM_LAPACK_LIB_PATH}/liblapack* )
+    if    ( TESTED_LAPACK_PATH )
+        list                ( GET TESTED_LAPACK_PATH 0 TESTED_LAPACK_PATH_HEAD            )
+        message             ( STATUS "Found LAPACK library in      : " ${TESTED_LAPACK_PATH_HEAD} )
+        link_directories    ( ${TESTED_LAPACK_PATH_HEAD}                                  )
+        set                 ( LAPACK_LINK ${TESTED_LAPACK_PATH_HEAD} CACHE STRING "RPATH value to LAPACK libs" )
+    else  ( TESTED_LAPACK_PATH )
+        message             ( FATAL_ERROR "Cannot find LAPACK in   : " ${CUSTOM_LAPACK_LIB_PATH} )
+    endif ( TESTED_LAPACK_PATH )
+else  ( CUSTOM_LAPACK_LIB_PATH )
+    set                 ( CMAKE_MODULE_PATH ${CMAKE_SOURCE_DIR}/cmake/findLapack          )
+    find_package        ( lapack REQUIRED                                                 )
+    if    ( LAPACK_FOUND )    
+        list            ( GET LAPACK_LIBRARIES 0 LAPACK_LIBRARIES_HEAD                    )
+        get_filename_component  (LAPACK_LIBRARIES_FOLDER ${LAPACK_LIBRARIES_HEAD} DIRECTORY )
+        link_directories ( ${LAPACK_LIBRARIES_FOLDER}                                     )
+        message         ( STATUS "Found LAPACK library in      : " ${LAPACK_LIBRARIES_FOLDER} )
+        set             ( LAPACK_LINK ${LAPACK_LIBRARIES_FOLDER} CACHE STRING "RPATH value to LAPACK libs" )
+    else  ( LAPACK_FOUND )
+        message         ( FATAL_ERROR "Could not find the LAPACK dependency. Please install LAPACK to a standard location or use the cmake -DCUSTOM_LAPACK_LIB_PATH=/path/to/liblapack command line argument to supply the path to the location of the liblapack.a/so/dylib library. Alternatively, contact the author for help." )
+    endif ( LAPACK_FOUND )
+endif  ( CUSTOM_LAPACK_LIB_PATH )
+
+##########################################################################################
+################################### Set installation folders
+set ( INSTALL_LOCALLY ON CACHE BOOL "Should installation be done locally?" )
+if    ( INSTALL_LOCALLY )
+	set ( MY_INSTALL_LOCATION ${CMAKE_SOURCE_DIR}/install CACHE STRING "Installation path" )
+	set ( MY_PY2_INSTALL_LOCATION ${CMAKE_SOURCE_DIR}/install/python2 CACHE STRING "Python2 install location" )
+	set ( MY_PY3_INSTALL_LOCATION ${CMAKE_SOURCE_DIR}/install/python3 CACHE STRING "Python3 install location" )
+else  ( INSTALL_LOCALLY )
+	set ( MY_INSTALL_LOCATION ${CMAKE_INSTALL_PREFIX} CACHE STRING "Installation path"    )
+	
+	execute_process      ( COMMAND python -c "import sys; print ( str ( sys.version_info[0] ) + '.' + str ( sys.version_info[1] ) )" OUTPUT_VARIABLE PY_VERSION )
+	string ( REGEX REPLACE "\n$" "" PY_VERSION "${PY_VERSION}"                            )
+	execute_process      ( COMMAND python -c "import sys; print ( sys.exec_prefix )" OUTPUT_VARIABLE PY_PREFIX )
+	string ( REGEX REPLACE "\n$" "" PY_PREFIX "${PY_PREFIX}"                              )
+	string ( CONCAT PYTHON_INSTALL ${PY_PREFIX} "/lib/python"                             )
+	string ( REGEX REPLACE "\n$" "" PYTHON_INSTALL "${PYTHON_INSTALL}"                    )
+	string ( CONCAT PYTHON_INSTALL ${PYTHON_INSTALL} ${PY_VERSION}                        )
+	string ( REGEX REPLACE "\n$" "" PYTHON_INSTALL "${PYTHON_INSTALL}"                    )
+	string ( CONCAT PYTHON_INSTALL2 ${PYTHON_INSTALL} "/site-packages"                    )
+	string ( REGEX REPLACE "\n$" "" PYTHON_INSTALL2 "${PYTHON_INSTALL2}"                  )
+	if    ( EXISTS ${PYTHON_INSTALL2} )
+		set ( MY_PY2_INSTALL_LOCATION ${PYTHON_INSTALL2} CACHE PATH "Python2 install location" )
+	else  ( EXISTS ${PYTHON_INSTALL2} )
+		set ( MY_PY2_INSTALL_LOCATION ${PYTHON_INSTALL} CACHE PATH "Python2 install location" )
+	endif ( EXISTS ${PYTHON_INSTALL2} )
+	
+	execute_process      ( COMMAND python3 -c "import sys; print ( str ( sys.version_info[0] ) + '.' + str ( sys.version_info[1] ) )" OUTPUT_VARIABLE PY3_VERSION )
+	string ( REGEX REPLACE "\n$" "" PY3_VERSION "${PY3_VERSION}"                          )
+	execute_process      ( COMMAND python3 -c "import sys; print ( sys.exec_prefix )" OUTPUT_VARIABLE PY3_PREFIX )
+	string ( REGEX REPLACE "\n$" "" PY3_PREFIX "${PY3_PREFIX}"                            )
+	string ( CONCAT PYTHON3_INSTALL ${PY3_PREFIX} "/lib/python"                           )
+	string ( REGEX REPLACE "\n$" "" PYTHON3_INSTALL "${PYTHON3_INSTALL}"                  )
+	string ( CONCAT PYTHON3_INSTALL ${PYTHON3_INSTALL} ${PY3_VERSION}                     )
+	string ( REGEX REPLACE "\n$" "" PYTHON3_INSTALL "${PYTHON3_INSTALL}"                  )
+	string ( CONCAT PYTHON3_INSTALL2 ${PYTHON3_INSTALL} "/site-packages"                  )
+	string ( REGEX REPLACE "\n$" "" PYTHON3_INSTALL2 "${PYTHON3_INSTALL2}"                )
+	if    ( EXISTS ${PYTHON3_INSTALL2} )
+		set ( MY_PY3_INSTALL_LOCATION ${PYTHON3_INSTALL2} CACHE PATH "Python3 install location" )
+	else  ( EXISTS ${PYTHON3_INSTALL2} )
+		set ( MY_PY3_INSTALL_LOCATION ${PYTHON3_INSTALL} CACHE PATH "Python3 install location" )
+	endif ( EXISTS ${PYTHON3_INSTALL2} )
+	
+endif ( INSTALL_LOCALLY )
+message                 ( STATUS "Installation is set to       : " ${MY_INSTALL_LOCATION}         )
+message                 ( STATUS "Python 2 Installation        : " ${MY_PY2_INSTALL_LOCATION} )
+message                 ( STATUS "Python 3 Installation        : " ${MY_PY3_INSTALL_LOCATION} )
+
+##########################################################################################
+################################### Build the OBJECTS
+if    ( ${USE_MODERN_PATHS} MATCHES 1 )
+	add_subdirectory ( ${CMAKE_SOURCE_DIR}/cmake/sources                                  )
+	set              ( OBJS $<TARGET_OBJECTS:compileObjs> CACHE INTERNAL "ProSHADE objects" )
+endif ( ${USE_MODERN_PATHS} MATCHES 1 )
+
+##########################################################################################
+################################### Link executable
+if     ( ${USE_MODERN_PATHS} MATCHES 1 )
+	add_subdirectory ( ${CMAKE_SOURCE_DIR}/cmake/bin                                      )
+elseif ( ${USE_MODERN_PATHS} MATCHES 0 ) 
+	include          ( ${CMAKE_SOURCE_DIR}/cmake/bin/bin.cmake                            )
+endif  ( ${USE_MODERN_PATHS} MATCHES 1 )
+
+##########################################################################################
+################################### Link library
+add_subdirectory      ( ${CMAKE_SOURCE_DIR}/cmake/lib                                     )
+
+##########################################################################################
+################################### Link python module
+#add_subdirectory      ( ${CMAKE_SOURCE_DIR}/cmake/python                                  )
+
+##########################################################################################
+################################### Link python3 module
+add_subdirectory      ( ${CMAKE_SOURCE_DIR}/cmake/python3                                 )
+
+#####################################################################################
+################################### Remove all the ugly files 
+set                ( CLEAR_VARIABLE "${CMAKE_SOURCE_DIR}/clearme.txt"                     )
+add_custom_command ( 
+					 OUTPUT ${CLEAR_VARIABLE}
+					 COMMAND ${CMAKE_COMMAND} -E cmake_echo_color --red "Removing all files except for the targets. New cmake run will be required for re-compilation, but all targets remain working."
+					 COMMAND rm -fr ${CMAKE_BINARY_DIR}/cmake
+					 COMMAND rm -fr ${CMAKE_BINARY_DIR}/cmake_install.cmake
+					 COMMAND rm -fr ${CMAKE_BINARY_DIR}/CMakeCache.txt
+					 COMMAND rm -fr ${CMAKE_BINARY_DIR}/CMakeFiles
+					 COMMAND rm -fr ${CMAKE_BINARY_DIR}/Makefile
+					 COMMAND rm -fr ${CMAKE_BINARY_DIR}/python3 
+					 COMMAND rm -fr ${CMAKE_BINARY_DIR}/install_manifest.txt
+				     DEPENDS "${CMAKE_SOURCE_DIR}/CMakeLists.txt"
+  					 COMMENT "Removed all CMake created files but keeping the targets untouched."
+ 					 VERBATIM
+                   )
+add_custom_target  ( clear DEPENDS ${CLEAR_VARIABLE}                                      )
+
+#####################################################################################
+################################### Remove all files including compiled files and targets
+set                ( DELETEMMDB2_VARIABLE "${CMAKE_SOURCE_DIR}/delmeMMDB2.txt"            )
+add_custom_command ( 
+					 OUTPUT ${DELETEMMDB2_VARIABLE}
+					 COMMAND make clean >> ${CMAKE_SOURCE_DIR}/extern/mmdb2/install.log.txt 2>> ${CMAKE_SOURCE_DIR}/extern/mmdb2/install.err.txt
+					 COMMAND make uninstall >> ${CMAKE_SOURCE_DIR}/extern/mmdb2/install.log.txt 2>> ${CMAKE_SOURCE_DIR}/extern/mmdb2/install.err.txt
+					 DEPENDS ${PROJECT_SOURCE_DIR}/CMakeLists.txt
+					 WORKING_DIRECTORY ${CMAKE_SOURCE_DIR}/extern/mmdb2
+				   )
+				   
+set                ( DELETECCP4_VARIABLE "${CMAKE_SOURCE_DIR}/delmeLIBCCP4.txt"           )
+add_custom_command ( 
+					 OUTPUT ${DELETECCP4_VARIABLE}
+					 COMMAND make clean >> ${CMAKE_SOURCE_DIR}/extern/libccp4/install.log.txt 2>> ${CMAKE_SOURCE_DIR}/extern/libccp4/install.err.txt
+					 COMMAND make uninstall >> ${CMAKE_SOURCE_DIR}/extern/libccp4/install.log.txt 2>> ${CMAKE_SOURCE_DIR}/extern/libccp4/install.err.txt
+					 DEPENDS ${PROJECT_SOURCE_DIR}/CMakeLists.txt
+					 WORKING_DIRECTORY ${CMAKE_SOURCE_DIR}/extern/libccp4
+				   )
+				   
+set                ( DELETEFFTW2_VARIABLE "${CMAKE_SOURCE_DIR}/delmeFFTW2.txt"            )
+add_custom_command ( 
+					 OUTPUT ${DELETEFFTW2_VARIABLE}
+					 COMMAND make clean >> ${CMAKE_SOURCE_DIR}/extern/fftw-2.1.5/install.log.txt 2>> ${CMAKE_SOURCE_DIR}/extern/fftw-2.1.5/install.err.txt
+					 DEPENDS ${PROJECT_SOURCE_DIR}/CMakeLists.txt
+					 WORKING_DIRECTORY ${CMAKE_SOURCE_DIR}/extern/fftw-2.1.5
+				   )
+				   
+set                ( DELETECLIPPER_VARIABLE "${CMAKE_SOURCE_DIR}/delmeCLIPPER.txt"        )
+add_custom_command ( 
+					 OUTPUT ${DELETECLIPPER_VARIABLE}
+					 COMMAND make clean >> ${CMAKE_SOURCE_DIR}/extern/clipper/install.log.txt 2>> ${CMAKE_SOURCE_DIR}/extern/clipper/install.err.txt
+					 COMMAND make uninstall >> ${CMAKE_SOURCE_DIR}/extern/clipper/install.log.txt 2>> ${CMAKE_SOURCE_DIR}/extern/clipper/install.err.txt
+					 DEPENDS ${PROJECT_SOURCE_DIR}/CMakeLists.txt
+					 WORKING_DIRECTORY ${CMAKE_SOURCE_DIR}/extern/clipper
+				   )
+				   
+set                ( DELETESOFT2_VARIABLE "${CMAKE_SOURCE_DIR}/delmeSOFT2.txt"            )
+add_custom_command ( 
+					 OUTPUT ${DELETESOFT2_VARIABLE}
+					 COMMAND make clean > ${CMAKE_SOURCE_DIR}/extern/soft-2.0/install.log.txt 2> ${CMAKE_SOURCE_DIR}/extern/soft-2.0/install.err.txt
+					 DEPENDS ${PROJECT_SOURCE_DIR}/CMakeLists.txt
+					 WORKING_DIRECTORY ${CMAKE_SOURCE_DIR}/extern/soft-2.0
+				   )				   
+
+set                ( DELETE_VARIABLE "${CMAKE_SOURCE_DIR}/delme.txt"                      )
+add_custom_command ( 
+					 OUTPUT ${DELETE_VARIABLE}
+					 COMMAND ${CMAKE_COMMAND} -E cmake_echo_color --red "Removing all files including the targets. New cmake - make run will be required for the targets to be working again."
+					 COMMAND rm -fr ${CMAKE_BINARY_DIR}/cmake
+					 COMMAND rm -fr ${CMAKE_BINARY_DIR}/cmake_install.cmake
+					 COMMAND rm -fr ${CMAKE_BINARY_DIR}/CMakeCache.txt
+					 COMMAND rm -fr ${CMAKE_BINARY_DIR}/CMakeFiles
+					 COMMAND rm -fr ${CMAKE_BINARY_DIR}/Makefile
+					 COMMAND rm -fr ${CMAKE_BINARY_DIR}/python3 
+					 COMMAND rm -fr ${CMAKE_BINARY_DIR}/install_manifest.txt
+					 COMMAND rm -fr ${MY_INSTALL_LOCATION}/bin/proshade
+					 COMMAND rm -fr ${MY_INSTALL_LOCATION}/include/ProSHADE.hpp
+					 COMMAND rm -fr ${MY_INSTALL_LOCATION}/lib/libproshade.dylib
+					 COMMAND rm -fr ${MY_INSTALL_LOCATION}/python3/__pycache__
+					 COMMAND rm -fr ${MY_INSTALL_LOCATION}/python3/_proshade.so
+					 COMMAND rm -fr ${MY_INSTALL_LOCATION}/python3/proshade.py
+					 COMMAND rm -fr ${CMAKE_SOURCE_DIR}/extern/soft-2.0/lib1/rotate_so3_fftw.o
+					 COMMAND rm -fr ${CMAKE_SOURCE_DIR}/extern/soft-2.0/lib1/rotate_so3_utils.o
+					 COMMAND rm -fr ${CMAKE_SOURCE_DIR}/extern/soft-2.0/lib1/s2_cospmls.o
+					 COMMAND rm -fr ${CMAKE_SOURCE_DIR}/extern/soft-2.0/lib1/s2_legendreTransforms.o
+					 COMMAND rm -fr ${CMAKE_SOURCE_DIR}/extern/soft-2.0/lib1/s2_semi_fly.o
+					 COMMAND rm -fr ${CMAKE_SOURCE_DIR}/extern/soft-2.0/lib1/s2_semi_memo.o
+					 COMMAND rm -fr ${CMAKE_SOURCE_DIR}/extern/soft-2.0/lib1/so3_correlate_fftw.o
+					 COMMAND rm -fr ${CMAKE_SOURCE_DIR}/extern/soft-2.0/lib1/soft_fftw_nt.o
+					 COMMAND rm -fr ${CMAKE_SOURCE_DIR}/extern/soft-2.0/lib1/soft_fftw_pc.o
+					 COMMAND rm -fr ${CMAKE_SOURCE_DIR}/extern/soft-2.0/lib1/soft_fftw.o
+					 COMMAND rm -fr ${CMAKE_SOURCE_DIR}/extern/soft-2.0/lib1/utils_vec_cx.o
+					 COMMAND rm -fr ${CMAKE_SOURCE_DIR}/extern/soft-2.0/lib1/wignerTransforms_fftw.o
+					 COMMAND rm -fr ${CMAKE_SOURCE_DIR}/extern/soft-2.0/lib1/wrap_s2_rotate_fftw.o
+					 COMMAND rm -fr ${CMAKE_SOURCE_DIR}/extern/soft-2.0/lib1/wrap_soft_fftw_cor2.o
+					 COMMAND rm -fr ${CMAKE_SOURCE_DIR}/extern/soft-2.0/lib1/wrap_soft_fftw.o
+					 COMMAND rm -fr ${CMAKE_SOURCE_DIR}/extern/soft-2.0/libsoft1.a
+					 COMMAND rm -fr ${CMAKE_SOURCE_DIR}/extern/clipper/install.log.txt
+					 COMMAND rm -fr ${CMAKE_SOURCE_DIR}/extern/clipper/install.err.txt
+					 COMMAND rm -fr ${CMAKE_SOURCE_DIR}/extern/fftw-2.1.5/install.log.txt
+					 COMMAND rm -fr ${CMAKE_SOURCE_DIR}/extern/fftw-2.1.5/install.err.txt
+					 COMMAND rm -fr ${CMAKE_SOURCE_DIR}/extern/libccp4/install.log.txt
+					 COMMAND rm -fr ${CMAKE_SOURCE_DIR}/extern/libccp4/install.err.txt
+					 COMMAND rm -fr ${CMAKE_SOURCE_DIR}/extern/mmdb2/install.log.txt
+					 COMMAND rm -fr ${CMAKE_SOURCE_DIR}/extern/mmdb2/install.err.txt
+					 COMMAND rm -fr ${CMAKE_SOURCE_DIR}/extern/soft-2.0/install.log.txt
+					 COMMAND rm -fr ${CMAKE_SOURCE_DIR}/extern/soft-2.0/install.err.txt
+					 COMMAND rm -fr ${PROJECT_SOURCE_DIR}/extern/buildMMDB2
+					 COMMAND rm -fr ${PROJECT_SOURCE_DIR}/extern/buildCCP4LIB
+					 COMMAND rm -fr ${PROJECT_SOURCE_DIR}/extern/buildFFTW2
+					 COMMAND rm -fr ${PROJECT_SOURCE_DIR}/extern/buildCLIPPER
+					 COMMAND rm -fr ${PROJECT_SOURCE_DIR}/extern/buildSOFT2
+					 COMMAND rm -fr ${PROJECT_SOURCE_DIR}/install/include
+					 COMMAND rm -fr ${PROJECT_SOURCE_DIR}/install/lib
+					 COMMAND rm -fr ${PROJECT_SOURCE_DIR}/install/lib64
+					 COMMAND rm -fr ${PROJECT_SOURCE_DIR}/install/share
+					 COMMAND rm -fr ${CMAKE_SOURCE_DIR}/extern/clipper/clipper/core/.deps/libclipper_core_la-fftmap.Plo
+                     COMMAND rm -fr ${CMAKE_SOURCE_DIR}/extern/clipper/clipper/core/.deps/libclipper_core_la-fftmap_sparse.Plo
+                     COMMAND rm -fr ${CMAKE_SOURCE_DIR}/extern/clipper/clipper/core/Makefile
+                     COMMAND rm -fr ${CMAKE_SOURCE_DIR}/extern/clipper/clipper/minimol/.deps/minimol_io.Plo
+                     COMMAND rm -fr ${CMAKE_SOURCE_DIR}/extern/clipper/clipper/mmdb/.deps/clipper_mmdb.Plo
+                     COMMAND rm -fr ${CMAKE_SOURCE_DIR}/extern/clipper/config.log
+                     COMMAND rm -fr ${CMAKE_SOURCE_DIR}/extern/clipper/config.status
+                     COMMAND rm -fr ${CMAKE_SOURCE_DIR}/extern/clipper/examples/Makefile
+                     COMMAND rm -fr ${CMAKE_SOURCE_DIR}/extern/fftw-2.1.5/Makefile
+                     COMMAND rm -fr ${CMAKE_SOURCE_DIR}/extern/fftw-2.1.5/config.log
+                     COMMAND rm -fr ${CMAKE_SOURCE_DIR}/extern/fftw-2.1.5/config.status
+                     COMMAND rm -fr ${CMAKE_SOURCE_DIR}/extern/fftw-2.1.5/doc/Makefile
+                     COMMAND rm -fr ${CMAKE_SOURCE_DIR}/extern/fftw-2.1.5/fftw/Makefile
+                     COMMAND rm -fr ${CMAKE_SOURCE_DIR}/extern/fftw-2.1.5/mpi/Makefile
+                     COMMAND rm -fr ${CMAKE_SOURCE_DIR}/extern/fftw-2.1.5/rfftw/Makefile
+                     COMMAND rm -fr ${CMAKE_SOURCE_DIR}/extern/fftw-2.1.5/tests/Makefile
+                     COMMAND rm -fr ${CMAKE_SOURCE_DIR}/extern/fftw-2.1.5/threads/Makefile
+                     COMMAND rm -fr ${CMAKE_SOURCE_DIR}/extern/libccp4/Makefile
+                     COMMAND rm -fr ${CMAKE_SOURCE_DIR}/extern/libccp4/config.h
+                     COMMAND rm -fr ${CMAKE_SOURCE_DIR}/extern/libccp4/config.log
+                     COMMAND rm -fr ${CMAKE_SOURCE_DIR}/extern/libccp4/config.status
+                     COMMAND rm -fr ${CMAKE_SOURCE_DIR}/extern/libccp4/libccp4c.pc
+                     COMMAND rm -fr ${CMAKE_SOURCE_DIR}/extern/libccp4/libccp4f.pc
+                     COMMAND rm -fr ${CMAKE_SOURCE_DIR}/extern/mmdb2/Makefile
+                     COMMAND rm -fr ${CMAKE_SOURCE_DIR}/extern/mmdb2/config.log
+                     COMMAND rm -fr ${CMAKE_SOURCE_DIR}/extern/mmdb2/config.status
+                     COMMAND rm -fr ${CMAKE_SOURCE_DIR}/extern/mmdb2/mmdb2.pc
+					 DEPENDS "${CMAKE_SOURCE_DIR}/delmeMMDB2.txt"
+					 DEPENDS "${CMAKE_SOURCE_DIR}/delmeLIBCCP4.txt"
+					 DEPENDS "${CMAKE_SOURCE_DIR}/delmeFFTW2.txt"
+				     DEPENDS "${CMAKE_SOURCE_DIR}/CMakeLists.txt"
+				     DEPENDS "${CMAKE_SOURCE_DIR}/delmeCLIPPER.txt"
+				     DEPENDS "${CMAKE_SOURCE_DIR}/delmeSOFT2.txt"
+  					 COMMENT "Removed all files including the targets."
+ 					 VERBATIM
+                   )
+add_custom_target  ( remove DEPENDS ${DELETE_VARIABLE}                                    )