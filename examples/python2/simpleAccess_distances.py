##############################################
##############################################
#   \file simpleAccess_distances.py
#   \brief This code demonstrates the usage of the ProSHADE tool in the simple mode for distances functionality.
#
#   This code demonstrates how the ProSHADE python module can be loaded,
#   the settings object created and filled (including all optional values),
#   supplied to the run object and how to three descriptor values can be
#   obtained programatically.
#
#   Copyright by Michal Tykac and individual contributors. All rights reserved.
#
#   Redistribution and use in source and binary forms, with or without modification, are permitted provided that the following conditions are met:
#   1) Redistributions of source code must retain the above copyright notice, this list of conditions and the following disclaimer.
#   2) Redistributions in binary form must reproduce the above copyright notice, this list of conditions and the following disclaimer in the documentation and/or other materials provided with the distribution.
#   3) Neither the name of Michal Tykac nor the names of this code's contributors may be used to endorse or promote products derived from this software without specific prior written permission.
#
#   This software is provided by the copyright holders and contributors "as is" and any express or implied warranties, including, but not limitted to, the implied warranties of merchantibility and fitness for a particular purpose are disclaimed. In     no event shall the copyright owner or the contributors be liable for any direct, indirect, incidental, special, exemplary, or consequential damages (including, but not limitted to, procurement of substitute goods or services, loss of use, data     or profits, or business interuption) however caused and on any theory of liability, whether in contract, strict liability or tort (including negligence or otherwise) arising in any way out of the use of this software, even if advised of the possibility     of such damage.
#
#   \author    Michal Tykac
#   \author    Garib N. Murshudov
#   \version   0.7.3
#   \date      JUL 2020
##############################################
##############################################


##############################################
### Import system modules
import sys
import numpy

### Import ProSHADE from non-system folder (local installation assumed)
<<<<<<< HEAD
#sys.path.append                               ( "/Users/mysak/BioCEV/proshade/master/install/python2" )
=======
#sys.path.append                               ( "/Users/mysak/BioCEV/proshade/development/install/python2" )
>>>>>>> 34020b32
import proshade

##############################################
### Create the ProSHADE_settings object
pSet                                          = proshade.ProSHADE_settings ()

##############################################
### Set the settings for Distances computation defaults

### Required values
pSet.task                                     = proshade.Distances                     # The task ProSHADE is expected to pero=form
pSet.verbose                                  = -1                                     # How verbose should the run be? Use -1 for absolute silence.
pSet.setResolution                            ( 10.0 )                                 # The resolution to which computations are to be done. May be lower or higher than the experimentally measured resolution.
pSet.addStructure                             ( "/Users/mysak/LMB/proshade/exp/demo/C2.pdb" )         # The path to the structure to be processed.
pSet.addStructure                             ( "/Users/mysak/LMB/proshade/exp/demo/testMap.map" )    # The path to the structure to be processed.
pSet.addStructure                             ( "/Users/mysak/LMB/proshade/exp/demo/C3.pdb" )         # The path to the structure to be processed.


### Useful settings
pSet.setMapResolutionChange                   ( False )                                # Should maps be re-sample to the computation resolution?
pSet.setPDBBFactor                            ( -1.0 )                                 # Should all B-factors in a PDB file changed to this value? If no, set to negative value.
pSet.setBandwidth                             ( 0 )                                    # The spherical harmonics bandwidth to which to compute. Set to 0 for automatic determination.
pSet.setAngularResolution                     ( 0 )                                    # The resolution of the sphere mapping. Set to 0 for automatic determination.
pSet.setPhaseUsage                            ( True )                                 # Use full maps, or Patterson-like maps?
pSet.setSphereDistances                       ( 0.0 )                                  # The distance between spheres. Use 0.0 for automatic determination.
pSet.setIntegrationOrder                      ( 0 )                                    # The order of the Gauss-Legendre integration computation. Set to 0 for automatic determination.
pSet.setTaylorSeriesCap                       ( 10 )                                   # Set the Taylor series approximation cap. 10 seems like a fast and accurate value, but feel free to change.
pSet.setNormalisation                         ( False )                                # Should internal map representation be normalised to mean 0 and standard deviation 1?
pSet.setMapInversion                          ( False )                                # Should all map positions x,y,z be swapped to -x,-y,-z? Use this only if your helices have the wrong hand ...
                                                                                       # ... as a result of first runs of map computation.
pSet.setMasking                               ( False )                                # Should maps be masked by blurring?
pSet.setMapReboxing                           ( False )                                # Should the structure be re-boxed? Required masking to be done in order to be meaningful.
pSet.setMapCentering                          ( False )                                # Move structure COM to the centre of map box?
pSet.setProgressiveSphereMapping              ( False )                                # Should smaller spheres be less sampled? It is considerably faster, but may sacrifice some (little) accuracy.
pSet.setEnergyLevelsComputation               ( True )                                 # Should energy levels descriptor be computed, assuming Distances are required (irrelevant otherwise)?
pSet.setTraceSigmaComputation                 ( True )                                 # Should trace sigma descriptor be computed, assuming Distances are required (irrelevant otherwise)?
pSet.setRotationFunctionComputation           ( True )                                 # Should rotation function descriptor be computed, assuming Distances are required (irrelevant otherwise)?
pSet.setEnLevShellWeight                      ( 1.0 )                                  # The weighting of shell distances for energy levels descriptor.


### All other (possible other tasks related) settings
pSet.setMaskBlurFactor                        ( 350.0 )                                # If masking, what blur factor should be used? 350 seems to work for most maps.
pSet.setMaskIQR                               ( 3.0 )                                  # Number of inter-quartile ranges from median to use as the masking threshold.
pSet.setMaskSaving                            ( False )                                # Should map mask be saved?
pSet.setMaskFilename                          ( str ( "maskFile" ) )                   # The filename (no extension) to which the map masks will be saved into.
pSet.setBoundsSpace                           ( 3.0 )                                  # The extra space in Angs to add to the minimal boundaries when re-boxing.
pSet.setBoundsThreshold                       ( 0 )                                    # If two boundaries are within this threshold, the smaller one will be increased to have the same value as the larger one.
pSet.setSameBoundaries                        ( False )                                # Make multiple structures have the same boundaries. This is useful for half-maps.
pSet.setOutputFilename                        ( str ( "reBoxed" ) )                    # Filename to where re-boxed structure will be written to.
pSet.setExtraSpace                            ( 10.0 )                                 # Extra space in Angs to be added when creating internap map representation. This helps avoid map effects from other cells.
pSet.setPeakNeighboursNumber                  ( 1 )                                    # Numer of points in each direction which needs to be lower in order for the central point to be considered a peak.
pSet.setPeakNaiveNoIQR                        ( 5.0 )                                  # Peak searching threshold for too low peaks in number of inter-quartile ranges from median of the non-peak point values.
pSet.setMissingPeakThreshold                  ( 0.3 )                                  # Fraction of peaks that can be missing for missing axis search to be initiated.
pSet.setAxisComparisonThreshold               ( 0.05 )                                 # The dot product difference within which two axes are considered the same.
pSet.setRequestedSymmetry                     ( "" )                                   # Which symmetry type (C,D,T,O or I) is requested to be detected? If none, then leave empty
pSet.setRequestedFold                         ( 0 )                                    # For C and D symmetries, which symmetry fold is requested to be detected? If none, leave 0.
pSet.setOverlaySaveFile                       ( "moved" )                              # Filename where the overlayed moving structure should be saved.

##############################################
### Print the settings for reference
#pSet.printSettings                            ( )

##############################################
### Run the Distances task
pRun                                          = proshade.ProSHADE_run ( pSet )

##############################################
### Get the distances programatically
energyDistances                               = proshade.getEnergyLevelsDescrNumpy     ( pRun )
traceDistances                                = proshade.getTraceSigmaDescrNumpy       ( pRun )
rotFunDistances                               = proshade.getRotationFunctionDescrNumpy ( pRun )

##############################################
### Delete the C++ pointers
del pRun
del pSet

##############################################
### Print distances (no structure names, as these are hard coded)
print ( "Energy levels distances      : " + str( energyDistances[0] ) + "\t" + str( energyDistances[1] ) )
print ( "Trace sigma distances        : " + str( traceDistances[0] )  + "\t" + str( traceDistances[1]  ) )
print ( "Rotation function distances  : " + str( rotFunDistances[0] ) + "\t" + str( rotFunDistances[1] ) )

##############################################
### Done<|MERGE_RESOLUTION|>--- conflicted
+++ resolved
@@ -31,11 +31,7 @@
 import numpy
 
 ### Import ProSHADE from non-system folder (local installation assumed)
-<<<<<<< HEAD
 #sys.path.append                               ( "/Users/mysak/BioCEV/proshade/master/install/python2" )
-=======
-#sys.path.append                               ( "/Users/mysak/BioCEV/proshade/development/install/python2" )
->>>>>>> 34020b32
 import proshade
 
 ##############################################
