--- conflicted
+++ resolved
@@ -28,11 +28,7 @@
 ##### Global settings
 ##########################################################################################
 ##########################################################################################
-<<<<<<< HEAD
-gl_version                                            = '0.7.5.3'
-=======
 gl_version                                            = '0.5.7.4'
->>>>>>> 9b0858cd
 gl_download                                           = 'https://github.com/michaltykac/proshade/archive/v{0}.tar.gz'.format(gl_version)
 
 
