--- conflicted
+++ resolved
@@ -28,15 +28,7 @@
 ##### Global settings
 ##########################################################################################
 ##########################################################################################
-<<<<<<< HEAD
-<<<<<<< HEAD
-gl_version                                            = '0.7.5.1'
-=======
 gl_version                                            = '0.7.5.2'
->>>>>>> experimental
-=======
-gl_version                                            = '0.7.5.2'
->>>>>>> feb4f254
 gl_download                                           = 'https://github.com/michaltykac/proshade/archive/v{0}.tar.gz'.format(gl_version)
 
 
